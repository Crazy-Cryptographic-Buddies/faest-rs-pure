--- conflicted
+++ resolved
@@ -1192,14 +1192,7 @@
         if data.lambda == 128 {
             let mut pk = data.input.to_vec();
             pk.append(&mut data.output.to_vec());
-<<<<<<< HEAD
             let res: (ZkHash128, ZkHash128) = aes_prove::<PARAM128S, PARAMOWF128>( 
-=======
-            let res: (
-                Box<GenericArray<u8, <parameter::PARAMOWF128 as parameter::PARAMOWF>::LAMBDABYTES>>,
-                Box<GenericArray<u8, <parameter::PARAMOWF128 as parameter::PARAMOWF>::LAMBDABYTES>>,
-            ) = aes_prove::<PARAM128S, PARAMOWF128>(
->>>>>>> 8d1864d3
                 GenericArray::from_slice(&data.w),
                 GenericArray::from_slice(&data.u),
                 Box::new(GenericArray::from_slice(
@@ -1226,14 +1219,7 @@
 
             let mut pk = data.input.to_vec();
             pk.append(&mut data.output.to_vec());
-<<<<<<< HEAD
             let res: (ZkHash192, ZkHash192) = aes_prove::<PARAM192S, PARAMOWF192>(
-=======
-            let res: (
-                Box<GenericArray<u8, <parameter::PARAMOWF192 as parameter::PARAMOWF>::LAMBDABYTES>>,
-                Box<GenericArray<u8, <parameter::PARAMOWF192 as parameter::PARAMOWF>::LAMBDABYTES>>,
-            ) = aes_prove::<PARAM192S, PARAMOWF192>(
->>>>>>> 8d1864d3
                 GenericArray::from_slice(&data.w),
                 GenericArray::from_slice(&data.u),
                 Box::new(GenericArray::from_slice(
@@ -1249,14 +1235,9 @@
             assert_eq!(res.0, Box::new(*GenericArray::from_slice(&data.at)));
             assert_eq!(res.1, Box::new(*GenericArray::from_slice(&data.bt)));
         } else {
-<<<<<<< HEAD
-            let mut bitw : Vec<u8> = vec![0; 4000];
-            for i in 0..data.w.len(){
-=======
             let mut pk = data.input.to_vec();
             let mut bitw: Vec<u8> = vec![0; 4000];
             for i in 0..data.w.len() {
->>>>>>> 8d1864d3
                 for j in 0..8 {
                     bitw[8 * i + j] = (data.w[i] >> j) & 1;
                 }
@@ -1264,14 +1245,7 @@
 
             let mut pk = data.input.to_vec();
             pk.append(&mut data.output.to_vec());
-<<<<<<< HEAD
             let res: (ZkHash256, ZkHash256)= aes_prove::<PARAM256S, PARAMOWF256>(
-=======
-            let res: (
-                Box<GenericArray<u8, <parameter::PARAMOWF256 as parameter::PARAMOWF>::LAMBDABYTES>>,
-                Box<GenericArray<u8, <parameter::PARAMOWF256 as parameter::PARAMOWF>::LAMBDABYTES>>,
-            ) = aes_prove::<PARAM256S, PARAMOWF256>(
->>>>>>> 8d1864d3
                 GenericArray::from_slice(&data.w),
                 GenericArray::from_slice(&data.u),
                 Box::new(GenericArray::from_slice(
