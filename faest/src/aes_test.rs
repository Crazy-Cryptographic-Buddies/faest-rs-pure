--- conflicted
+++ resolved
@@ -3,16 +3,12 @@
     aes_enc_fwd, aes_extendedwitness, aes_key_exp_bwd, aes_key_exp_cstrnts, aes_key_exp_fwd,
     convert_to_bit,
 };
-<<<<<<< HEAD
 use crate::fields::{self, BigGaloisField, GF128, GF192, GF256};
+
 use crate::parameter::{self, PARAM128S, PARAM192S, PARAM256S, PARAMOWF128, PARAMOWF192, PARAMOWF256};
 use cipher::Unsigned;
 use generic_array::GenericArray;
 #[cfg(test)]
-=======
-use crate::fields::{BigGaloisField, GF128, GF192, GF256};
-use crate::parameter::{PARAM128S, PARAM192S, PARAM256S, PARAMOWF128, PARAMOWF192, PARAMOWF256};
->>>>>>> 1c0ee421
 use serde::Deserialize;
 use typenum::{U176, U208, U240, U8};
 #[allow(unused_imports)]
@@ -1081,7 +1077,6 @@
 
 #[test]
 fn aes_prove_test() {
-    unsafe { backtrace_on_stack_overflow::enable() };
     let file = File::open("AesProve.json").unwrap();
     let database: Vec<AesProve> =
         serde_json::from_reader(file).expect("error while reading or parsing");
