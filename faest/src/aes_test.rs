--- conflicted
+++ resolved
@@ -41,31 +41,19 @@
                 GenericArray::from_slice(&data.key),
                 GenericArray::from_slice(&data.input),
             );
-<<<<<<< HEAD
-            assert_eq!(res.0, *GenericArray::from_slice(&data.w));
-=======
             assert_eq!(res.0, Box::new(*GenericArray::from_slice(&data.w)));
->>>>>>> 26313d4d
         } else if data.lambda == 192 {
             let res = aes_extendedwitness::<PARAM192S, PARAMOWF192>(
                 GenericArray::from_slice(&data.key),
                 GenericArray::from_slice(&data.input),
             );
-<<<<<<< HEAD
-            assert_eq!(res.0, *GenericArray::from_slice(&data.w));
-=======
             assert_eq!(res.0, Box::new(*GenericArray::from_slice(&data.w)));
->>>>>>> 26313d4d
         } else {
             let res = aes_extendedwitness::<PARAM256S, PARAMOWF256>(
                 GenericArray::from_slice(&data.key),
                 GenericArray::from_slice(&data.input),
             );
-<<<<<<< HEAD
-            assert_eq!(res.0, *GenericArray::from_slice(&data.w));
-=======
             assert_eq!(res.0, Box::new(*GenericArray::from_slice(&data.w)));
->>>>>>> 26313d4d
         }
     }
 }
@@ -84,11 +72,8 @@
     out: Vec<[u128; 4]>,
 }
 
-fn convtobit<T>(x: u8) -> GenericArray<T, U8>
-where
-    T: BigGaloisField + std::default::Default,
-{
-    let mut res: GenericArray<T, U8> = GenericArray::default();
+fn convtobit<T> (x : u8) -> Box<GenericArray<T, U8>> where T : BigGaloisField + std::default::Default{
+    let mut res : Box<GenericArray<T, U8>> = GenericArray::default_boxed();
     for j in 0..8 {
         res[j] = T::new(((x >> j) & 1) as u128, 0)
     }
@@ -128,11 +113,7 @@
             let res: GenericArray<
                 GF128,
                 <parameter::PARAMOWF128 as parameter::PARAMOWF>::PRODRUN128,
-<<<<<<< HEAD
-            > = aes_key_exp_fwd::<PARAMOWF128>(GenericArray::from_slice(&input));
-=======
             > = *aes_key_exp_fwd::<PARAMOWF128>(GenericArray::from_slice(&input));
->>>>>>> 26313d4d
             assert_eq!(res, *GenericArray::from_slice(&out));
         } else if data.lambda == 192 {
             let (out, input): (Vec<GF192>, Vec<GF192>) = if data.x.len() >= 448 {
@@ -158,11 +139,7 @@
             let res: GenericArray<
                 GF192,
                 <parameter::PARAMOWF192 as parameter::PARAMOWF>::PRODRUN128,
-<<<<<<< HEAD
-            > = aes_key_exp_fwd::<PARAMOWF192>(GenericArray::from_slice(&input));
-=======
             > = *aes_key_exp_fwd::<PARAMOWF192>(GenericArray::from_slice(&input));
->>>>>>> 26313d4d
             assert_eq!(res, *GenericArray::from_slice(&out));
         } else {
             let (out, input): (Vec<GF256>, Vec<GF256>) = if data.x.len() >= 448 {
@@ -188,11 +165,7 @@
             let res: GenericArray<
                 GF256,
                 <parameter::PARAMOWF256 as parameter::PARAMOWF>::PRODRUN128,
-<<<<<<< HEAD
-            > = aes_key_exp_fwd::<PARAMOWF256>(GenericArray::from_slice(&input));
-=======
             > = *aes_key_exp_fwd::<PARAMOWF256>(GenericArray::from_slice(&input));
->>>>>>> 26313d4d
             assert_eq!(res, *GenericArray::from_slice(&out));
         }
     }
@@ -453,21 +426,10 @@
                 .iter()
                 .map(|res| GF128::new(res[0] + ((res[1]) << 64), 0))
                 .collect();
-<<<<<<< HEAD
-            let mut res = aes_key_exp_cstrnts::<PARAMOWF128>(
-                GenericArray::from_slice(&data.w[..200]),
-                GenericArray::from_slice(&fields_v),
-                mkey,
-                GenericArray::from_slice(&fields_q),
-                delta,
-            );
-            if res.1 == GenericArray::default() {
-=======
             
             let mut res =
                 aes_key_exp_cstrnts::<PARAMOWF128>(GenericArray::from_slice(&(data.w.iter().flat_map(|x| byte_to_bit(*x)).collect::<Vec<u8>>())[..448]), GenericArray::from_slice(&fields_v), mkey, GenericArray::from_slice(&fields_q), delta);
             if res.1 == GenericArray::default_boxed() {
->>>>>>> 26313d4d
                 for i in 0..field_ab.len() {
                     res.1[i] = GF128::default();
                 }
@@ -538,18 +500,8 @@
                 .iter()
                 .map(|w| GF192::new(w[0] + ((w[1]) << 64), w[2]))
                 .collect();
-<<<<<<< HEAD
-            let mut res = aes_key_exp_cstrnts::<PARAMOWF192>(
-                GenericArray::from_slice(&data.w[..408]),
-                GenericArray::from_slice(&fields_v),
-                mkey,
-                GenericArray::from_slice(&fields_q),
-                delta,
-            );
-=======
             let mut res =
                 aes_key_exp_cstrnts::<PARAMOWF192>(GenericArray::from_slice(&(data.w.iter().flat_map(|x| byte_to_bit(*x)).collect::<Vec<u8>>())[..448]), GenericArray::from_slice(&fields_v), mkey, GenericArray::from_slice(&fields_q), delta);
->>>>>>> 26313d4d
             #[allow(clippy::needless_range_loop)]
             for i in 0..field_ab.len() {
                 assert_eq!(field_ab[i].0, res.0[i]);
@@ -1203,42 +1155,6 @@
             }
             
             pk.append(&mut data.output.to_vec());
-<<<<<<< HEAD
-            let res/* : (GenericArray<u8, <parameter::PARAMOWF128 as parameter::PARAMOWF>::LAMBDABYTES>, GenericArray<u8, <parameter::PARAMOWF128 as parameter::PARAMOWF>::LAMBDABYTES>) */ = Box::<(GenericArray<u8, <parameter::PARAMOWF128 as parameter::PARAMOWF>::LAMBDABYTES>, GenericArray<u8, <parameter::PARAMOWF128 as parameter::PARAMOWF>::LAMBDABYTES>)>::new(aes_prove::< PARAM128S, PARAMOWF128>(
-                &(*Box::<GenericArray<u8, <parameter::PARAMOWF128 as parameter::PARAMOWF>::L>>::new(GenericArray::default())), //GenericArray::from_slice(&bitw),
-                &(*Box::<GenericArray<u8, <parameter::PARAMOWF128 as parameter::PARAMOWF>::LAMBDALBYTES>>::new(GenericArray::default())), //GenericArray::from_slice(&data.u),
-                &(*Box::<GenericArray<GenericArray<u8, <parameter::PARAMOWF128 as parameter::PARAMOWF>::LAMBDALBYTES>, <parameter::PARAMOWF128 as parameter::PARAMOWF>::LAMBDA>>::new(GenericArray::default())), //GenericArray::from_slice(&data.gv.iter().map(|x| *GenericArray::from_slice(x)).collect::<Vec<GenericArray<u8, _>>>()),
-                &(*Box::<GenericArray<u8, <parameter::PARAMOWF128 as parameter::PARAMOWF>::PK>>::new(GenericArray::default())), //GenericArray::from_slice(&pk),
-                &(*Box::<GenericArray<u8, <parameter::PARAMOWF128 as parameter::PARAMOWF>::CHALL>>::new(GenericArray::default())), //GenericArray::from_slice(&data.chall),
-            ));
-            assert_eq!((*res).0, *GenericArray::from_slice(&data.at));
-            assert_eq!((*res).1, *GenericArray::from_slice(&data.bt));
-        } /* else if data.lambda == 192 {
-              let mut pk = data.input.to_vec();
-              pk.append(&mut data.output.to_vec());
-              let res: (GenericArray<u8, <parameter::PARAMOWF192 as parameter::PARAMOWF>::LAMBDABYTES>, GenericArray<u8, <parameter::PARAMOWF192 as parameter::PARAMOWF>::LAMBDABYTES>) = aes_prove::<GF192, PARAM192S, PARAMOWF192>(
-                  GenericArray::from_slice(&data.w),
-                  GenericArray::from_slice(&data.u),
-                  GenericArray::from_slice(&data.gv.iter().map(|x| *GenericArray::from_slice(x)).collect::<Vec<GenericArray<u8, _>>>()),
-                  GenericArray::from_slice(&pk),
-                  GenericArray::from_slice(&data.chall),
-              );
-              assert_eq!(res.0, *GenericArray::from_slice(&data.at));
-              assert_eq!(res.1, *GenericArray::from_slice(&data.bt));
-          } */ /* else {
-                   let mut pk = data.input.to_vec();
-                   pk.append(&mut data.output.to_vec());
-                   let res: (GenericArray<u8, <parameter::PARAMOWF256 as parameter::PARAMOWF>::LAMBDABYTES>, GenericArray<u8, <parameter::PARAMOWF256 as parameter::PARAMOWF>::LAMBDABYTES>)= aes_prove::<GF256, PARAM256S, PARAMOWF256>(
-                       GenericArray::from_slice(&data.w),
-                       GenericArray::from_slice(&data.u),
-                       GenericArray::from_slice(&data.gv.iter().map(|x| *GenericArray::from_slice(x)).collect::<Vec<GenericArray<u8, _>>>()),
-                       GenericArray::from_slice(&pk),
-                       GenericArray::from_slice(&data.chall),
-                   );
-                   assert_eq!(res.0, *GenericArray::from_slice(&data.at));
-                   assert_eq!(res.1, *GenericArray::from_slice(&data.bt));
-               } */
-=======
             
             let res: (Box<GenericArray<u8, <parameter::PARAMOWF128 as parameter::PARAMOWF>::LAMBDABYTES>>, Box<GenericArray<u8, <parameter::PARAMOWF128 as parameter::PARAMOWF>::LAMBDABYTES>>) = aes_prove::<PARAM128S, PARAMOWF128>( 
                 GenericArray::from_slice(&bitw),
@@ -1291,7 +1207,6 @@
             assert_eq!(*res.0, *GenericArray::from_slice(&data.at));
             assert_eq!(*res.1, *GenericArray::from_slice(&data.bt));
         }
->>>>>>> 26313d4d
     }
 }
 
