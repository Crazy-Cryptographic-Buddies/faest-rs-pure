use generic_array::GenericArray;

use std::iter::zip;
use typenum::{Unsigned, U8};

use crate::{
    fields::{BigGaloisField, ByteCombine, Field, SumPoly},
    parameter::{self, PARAM, PARAMOWF},
    rijndael_32::{
        bitslice, convert_from_batchblocks, inv_bitslice, mix_columns_0, rijndael_add_round_key,
        rijndael_key_schedule, rijndael_shift_rows_1, sub_bytes, sub_bytes_nots, State,
    },
    universal_hashing::{ZKHasherInit, ZKHasherProcess},
    vole::chaldec,
};

pub fn byte_to_bit(input: u8) -> Vec<u8> {
    (0..8).map(|i| (input >> i) & 1).collect()
}

pub fn convert_to_bit<O, S, I>(input: &GenericArray<u8, I>) -> Box<GenericArray<O::Field, S>>
where
    O: PARAMOWF,
    I: generic_array::ArrayLength,
    S: generic_array::ArrayLength,
{
    let mut res = GenericArray::default_boxed();
    for i in 0..res.len() / 8 {
        for j in 0..8 {
            res[i * 8 + j] = O::Field::new(((input[i] >> j) & 1) as u128, 0)
        }
    }
    res
}

//The first member of the tuples are the effectives witness while the second is the validity according Faest requiremenbt of the keypair at the origin of the operation
pub fn aes_extendedwitness<P, O>(
    key: &GenericArray<u8, O::LAMBDABYTES>,
    pk: &GenericArray<u8, O::PK>,
) -> (Box<GenericArray<u8, O::LBYTES>>, bool)
where
    P: PARAM,
    O: PARAMOWF,
    <O as parameter::PARAMOWF>::KBLENGTH: generic_array::ArrayLength,
{
    let mut valid = true;
    let beta = <P::BETA as Unsigned>::to_usize();
    let kblen = <O::KBLENGTH as Unsigned>::to_usize();
    let bc = 4;
    let r = <O::R as Unsigned>::to_u8();
    let nk = <O::NK as Unsigned>::to_usize();
    let mut input = [0u8; 32];
    //step 0
    input[..16 * beta].clone_from_slice(&pk[..16 * beta]);
    let mut w: Box<GenericArray<u8, O::LBYTES>> = GenericArray::default_boxed();
    let mut index = 0;
    //step 3
    let (temp_kb, temp_val) =
<<<<<<< HEAD
        rijndael_key_schedule(key, bc, nk as u8, r, <O::SKE as Unsigned>::to_u8()); 
=======
        rijndael_key_schedule(key, bc, nk as u8, r, <O::SKE as Unsigned>::to_u8()); //modify rijndael_key_schedule
                                                                                    //println!("temp_val = {:?}", temp_val);
>>>>>>> 8d1864d3
    let (kb, mut valid): (GenericArray<u32, O::KBLENGTH>, bool) = (
        (*GenericArray::from_slice(&temp_kb[..kblen])).clone(),
        temp_val & valid,
    );
    //step 4
    for i in convert_from_batchblocks(inv_bitslice(&kb[..8]))[..4]
        .to_vec()
        .iter()
        .flat_map(|x| x.to_le_bytes())
        .collect::<Vec<u8>>()
    {
        w[index] = i;
        index += 1;
    }
    for i in convert_from_batchblocks(inv_bitslice(&kb[8..16]))[..nk / 2 - (4 - (nk / 2))]
        .to_vec()
        .iter()
        .flat_map(|x| x.to_le_bytes())
        .collect::<Vec<u8>>()
    {
        w[index] = i;
        index += 1;
    }
    for j in 1 + (nk / 8)
        ..1 + (nk / 8)
            + ((<O::SKE as Unsigned>::to_usize()) * ((2 - (nk % 4)) * 2 + (nk % 4) * 3)) / 16
    {
        let key: GenericArray<u32, U8> = *GenericArray::from_slice(&convert_from_batchblocks(
            inv_bitslice(&kb[8 * j..8 * (j + 1)]),
        ));
        if nk == 6 {
            if j % 3 == 1 {
                for i in key[2].to_le_bytes().to_vec() {
                    w[index] = i;
                    index += 1;
                }
            } else if j % 3 == 0 {
                for i in key[0].to_le_bytes().to_vec() {
                    w[index] = i;
                    index += 1;
                }
            }
        } else {
            for i in key[0].to_le_bytes().to_vec() {
                w[index] = i;
                index += 1;
            }
        }
    }
    //step 5
    for b in 0..beta {
        round_with_save::<O>(
            input[16 * b..16 * (b + 1)].try_into().unwrap(),
            [0; 16],
            &kb,
            r,
            &mut w,
            &mut index,
            &mut valid,
        );
    }
    (w, valid)
}

///This function allow to get the directs antecedents of subbyte when calling extendwitness to check quicly if the key is valid or not
/*pub fn aes_witness_has0<P, O>(k: &[u8], pk: &[u8]) -> Vec<u8>
where
    P: PARAM,
    O: PARAMOWF,
{
    let beta = <P::BETA as Unsigned>::to_usize();
    let bc = 4;
    let r = <O::R as Unsigned>::to_u8();
    let kc = <O::NK as Unsigned>::to_usize();
    let mut input = [0u8; 32];
    //step 0
    input[..16 * beta].clone_from_slice(&pk[..16 * beta]);
    let mut w: Vec<u8> = vec![];
    //step 3
    let kb = rijndael_key_schedule_has0(k, bc, kc as u8, r, <O::SKE as Unsigned>::to_u8(), &mut w);
    //step 4

    //step 5
    for b in 0..beta {
        round_with_save_has0(
            input[16 * b..16 * (b + 1)].try_into().unwrap(),
            [0; 16],
            &kb,
            r + 1,
            &mut w,
        );
    }
    w
} */

#[allow(clippy::too_many_arguments)]
fn round_with_save<O>(
    input1: [u8; 16],
    input2: [u8; 16],
    kb: &[u32],
    r: u8,
    w: &mut GenericArray<u8, O::LBYTES>,
    index: &mut usize,
    valid: &mut bool,
) where
    O: PARAMOWF,
{
    let mut state = State::default();
    bitslice(&mut state, &input1, &input2);
    rijndael_add_round_key(&mut state, &kb[..8]);
    for j in 1..r as usize {
        for i in inv_bitslice(&state)[0][..].to_vec() {
            *valid &= (i != 0)
        }
        sub_bytes(&mut state);
        sub_bytes_nots(&mut state);
        rijndael_shift_rows_1(&mut state, 4);
        for i in convert_from_batchblocks(inv_bitslice(&state))[..4][..4]
            .to_vec()
            .iter()
            .flat_map(|x| x.to_le_bytes())
            .collect::<Vec<u8>>()
        {
            w[*index] = i;
            *index += 1
        }
        mix_columns_0(&mut state);
        rijndael_add_round_key(&mut state, &kb[8 * j..8 * (j + 1)]);
    }
    for i in inv_bitslice(&state)[0][..].to_vec() {
        *valid &= (i != 0)
    }
}

/* #[allow(clippy::too_many_arguments)]
fn round_with_save_has0(input1: [u8; 16], input2: [u8; 16], kb: &[u32], r: u8, w: &mut Vec<u8>) {
    let mut state = State::default();
    bitslice(&mut state, &input1, &input2);
    rijndael_add_round_key(&mut state, &kb[..8]);
    for j in 1..r as usize {
        w.append(&mut inv_bitslice(&state)[0][..].to_vec());
        sub_bytes(&mut state);
        sub_bytes_nots(&mut state);
        rijndael_shift_rows_1(&mut state, 4);

        mix_columns_0(&mut state);
        rijndael_add_round_key(&mut state, &kb[8 * j..8 * (j + 1)]);
    }
}
 */

///Choice is made to treat bits as element of GFlambda (that is, m=lambda anyway, while in the paper we can have m = 1),
///since the set {GFlambda::0, GFlambda::1} is stable with the operations used on it in the program and that is much more convenient to write
///One of the first path to optimize the code could be to do the distinction
#[allow(clippy::ptr_arg)]
pub fn aes_key_exp_fwd<O>(
    x: &GenericArray<O::Field, O::LKE>,
) -> Box<GenericArray<O::Field, O::PRODRUN128>>
where
    O: PARAMOWF,
{
    //Step 1 is ok by construction
    let r = <O::R as Unsigned>::to_usize();
    let nk = <O::NK as Unsigned>::to_usize();
    let mut out = GenericArray::default_boxed();
    let lambda = <O::LAMBDA as Unsigned>::to_usize();
    let mut index = 0;
    for i in x.iter().take(lambda).cloned() {
        out[index] = i;
        index += 1;
    }
    let mut indice = lambda;
    for j in nk as u16..(4 * (r + 1)) as u16 {
        if (j % (nk as u16) == 0) || ((nk > 6) && (j % (nk as u16) == 4)) {
            for i in x[indice..indice + 32].to_vec() {
                out[index] = i;
                index += 1;
            }
            indice += 32;
        } else {
            for i in 0..32 {
                out[index] =
                    out[((32 * (j - nk as u16)) + i) as usize] + out[((32 * (j - 1)) + i) as usize];
                index += 1;
            }
        }
    }
    out
}

///Choice is made to treat bits as element of GFlambda(that is, m=lambda anyway, while in the paper we can have m = 1),
///since the set {GFlambda::0, GFlambda::1} is stable with the operations used on it in the program and that is much more convenient to write
///One of the first path to optimize the code could be to do the distinction
///Beware when calling it : if Mtag = 1 ∧ Mkey = 1 or Mkey = 1 ∧ ∆ = ⊥ return ⊥
#[allow(clippy::ptr_arg)]
pub fn aes_key_exp_bwd<O>(
    x: &GenericArray<O::Field, O::LKE>,
    xk: &GenericArray<O::Field, O::PRODRUN128>,
    mtag: bool,
    mkey: bool,
    delta: O::Field,
) -> Box<GenericArray<O::Field, O::PRODSKE8>>
where
    O: PARAMOWF,
{
    let rcon_table = [
        1, 2, 4, 8, 16, 32, 64, 128, 27, 54, 108, 216, 171, 77, 154, 47, 94, 188, 99, 198, 151, 53,
        106, 212, 179, 125, 250, 239, 197, 145,
    ];
    let ske = <O::SKE as Unsigned>::to_usize();
    let mut out: Box<GenericArray<O::Field, O::PRODSKE8>> = GenericArray::default_boxed();
    let mut indice = 0u16;
    let mut index = 0u16;
    let mut c = 0u8;
    let mut rmvrcon = true;
    let mut ircon = 0;
    //Step 6
    for j in 0..ske {
        //Step 7
        let mut x_tilde: GenericArray<O::Field, U8> = *GenericArray::from_slice(
            &zip(
                x.iter().skip((8 * j).into()).take(8),
                xk.iter().skip((indice + (8 * (c as u16))).into()).take(8),
            )
            .map(|(x, xk)| *x + *xk)
            .collect::<GenericArray<O::Field, U8>>(),
        );
        //Step 8
        if !mtag && rmvrcon && (c == 0) {
            let rcon = rcon_table[ircon];
            ircon += 1;
            let mut r = [O::Field::default(); 8];
            //Step 11
            for i in 0..8 {
                r[i] = if mkey {
                    delta * ((rcon >> i) & 1)
                } else {
                    O::Field::ONE * ((rcon >> i) & 1)
                };
                x_tilde[i] += r[i];
            }
        }
        let mut y_tilde = [O::Field::default(); 8];
        //Step 15
        for i in 0..8 {
            y_tilde[i] = x_tilde[(i + 7) % 8] + x_tilde[(i + 5) % 8] + x_tilde[(i + 2) % 8];
        }
        y_tilde[0] += if mtag {
            O::Field::default()
        } else if mkey {
            delta
        } else {
            O::Field::ONE
        };
        y_tilde[2] += if mtag {
            O::Field::default()
        } else if mkey {
            delta
        } else {
            O::Field::ONE
        };
        for i in y_tilde.to_vec() {
            out[index as usize] = i;
            index += 1;
        }
        c += 1;
        //Step 21
        if c == 4 {
            c = 0;
            if O::Field::LENGTH == 192 {
                indice += 192;
            } else {
                indice += 128;
                if O::Field::LENGTH == 256 {
                    rmvrcon = !rmvrcon;
                }
            }
        }
    }
    out
}

///Make sure you have 8 element into input before calling this function
fn into_array<T>(input: &[T]) -> [T; 8]
where
    T: std::default::Default + std::marker::Copy,
{
    let mut res = [T::default(); 8];
    res.copy_from_slice(&input[..8]);
    res
}

///Choice is made to treat bits as element of GFlambda (that is, m=lambda anyway, while in the paper we can have m = 1),
///since the set {GFlambda::0, GFlambda::1} is stable with the operations used on it in the program and that is much more convenient to write
///One of the first path to optimize the code could be to do the distinction
pub fn aes_key_exp_cstrnts<O>(
    w: &GenericArray<u8, O::LKE>,
    v: &GenericArray<O::Field, O::LKE>,
    mkey: bool,
    q: &GenericArray<O::Field, O::LKE>,
    delta: O::Field,
) -> (
    Box<GenericArray<O::Field, O::SKE>>,
    Box<GenericArray<O::Field, O::SKE>>,
    Box<GenericArray<O::Field, O::PRODRUN128>>,
    Box<GenericArray<O::Field, O::PRODRUN128>>,
)
where
    O: PARAMOWF,
{
    let lambda = O::Field::LENGTH as usize;
    let kc = <O::NK as Unsigned>::to_u8();
    let ske = <O::SKE as Unsigned>::to_u16();
    let lke = <O::LKE as Unsigned>::to_usize();
    let mut iwd: u16 = 32 * (kc - 1) as u16;
    let mut dorotword = true;
    if !mkey {
        let mut a: (
            Box<GenericArray<O::Field, O::SKE>>,
            Box<GenericArray<O::Field, O::SKE>>,
        ) = (GenericArray::default_boxed(), GenericArray::default_boxed());

        let bits_w = &convert_to_bit::<O, O::PRODRUN128, O::LKE>(w)[..lke];
        let k = aes_key_exp_fwd::<O>(GenericArray::from_slice(
            &w.iter()
                .map(|x| match x {
                    0 => O::Field::default(),
                    _ => O::Field::ONE,
                })
                .collect::<Vec<O::Field>>(),
        ));
        let vk = aes_key_exp_fwd::<O>(&v);
        let w_b = aes_key_exp_bwd::<O>(
            GenericArray::from_slice(
                &[
                    &w.iter()
                        .map(|x| match x {
                            0 => O::Field::default(),
                            _ => O::Field::ONE,
                        })
                        .collect::<Vec<O::Field>>()[lambda..],
                    &vec![O::Field::default(); lambda],
                ]
                .concat(),
            ),
            GenericArray::from_slice(&k),
            false,
            false,
            delta,
        );
        let v_w_b = aes_key_exp_bwd::<O>(
            GenericArray::from_slice(&[&v[lambda..], &vec![O::Field::default(); lambda]].concat()),
            GenericArray::from_slice(&vk),
            true,
            false,
            delta,
        );
        for j in 0..ske / 4 {
            let mut k_hat = [O::Field::default(); 4];
            let mut v_k_hat = [O::Field::default(); 4];
            let mut w_hat = [O::Field::default(); 4];
            let mut v_w_hat = [O::Field::default(); 4];
            for r in 0..4 {
                let r_p = if dorotword { (r + 3) % 4 } else { r };
                k_hat[r_p] = O::Field::byte_combine(&into_array(
                    &k[(iwd as usize) + (8 * r)..(iwd as usize) + (8 * r) + 8],
                ));
                v_k_hat[r_p] = O::Field::byte_combine(&into_array(
                    &vk[(iwd as usize) + (8 * r)..(iwd as usize) + (8 * r) + 8],
                ));
                w_hat[r] = O::Field::byte_combine(&into_array(
                    &w_b[(32 * j as usize) + (8 * r)..(32 * j as usize) + (8 * r) + 8],
                ));
                v_w_hat[r] = O::Field::byte_combine(&into_array(
                    &v_w_b[(32 * j as usize) + (8 * r)..(32 * j as usize) + (8 * r) + 8],
                ));
            }
            for r in 0..4 {
                a.0[j as usize * 4 + r as usize] = v_k_hat[r] * v_w_hat[r];
                a.1[j as usize * 4 + r as usize] = ((k_hat[r] + v_k_hat[r])
                    * (w_hat[r] + v_w_hat[r]))
                    + O::Field::ONE
                    + a.0[(4 * j as usize) + r];
            }
            if lambda == 256 {
                dorotword = !dorotword;
                iwd += 128;
            } else if lambda == 192 {
                iwd += 192;
            } else {
                iwd += 128;
            }
        }
        (a.0, a.1, k, vk)
    } else {
        let _kc = <O::SKE as Unsigned>::to_u8();
        let mut b: Box<GenericArray<O::Field, O::SKE>> = GenericArray::default_boxed();
        let q_k = aes_key_exp_fwd::<O>(q);
        let q_w_b = aes_key_exp_bwd::<O>(
            GenericArray::from_slice(&[&q[lambda..], &vec![O::Field::default(); lambda]].concat()),
            GenericArray::from_slice(&q_k),
            false,
            true,
            delta,
        );
        for j in 0..ske / 4 {
            let mut q_h_k = [O::Field::default(); 4];
            let mut q_h_w_b = [O::Field::default(); 4];
            for r in 0..4 {
                let r_p = if dorotword { (r + 3) % 4 } else { r };
                q_h_k[r_p] = O::Field::byte_combine(&into_array(
                    &q_k[(iwd as usize) + (8 * r)..(iwd as usize) + (8 * r) + 8],
                ));
                q_h_w_b[r] = O::Field::byte_combine(&into_array(
                    &q_w_b[(32 * j as usize) + (8 * r)..(32 * j as usize) + (8 * r) + 8],
                ));
            }
            for r in 0..4 {
                b[j as usize * 4 + r as usize] = q_h_k[r] * q_h_w_b[r] + delta * delta;
            }
            if lambda == 128 {
                iwd += 128;
            } else if lambda == 192 {
                iwd += 192;
            } else {
                iwd += 128;
                dorotword = !dorotword;
            }
        }
        (
            b,
            GenericArray::default_boxed(),
            GenericArray::default_boxed(),
            q_k,
        )
    }
}

///Choice is made to treat bits as element of GFlambda (that is, m=lambda anyway, while in the paper we can have m = 1),
///since the set {GFlambda::0, GFlambda::1} is stable with the operations used on it in the program and that is much more convenient to write
///One of the first path to optimize the code could be to do the distinction
pub fn aes_enc_fwd<O>(
    x: &GenericArray<O::Field, O::LENC>,
    xk: &GenericArray<O::Field, O::PRODRUN128>,
    mkey: bool,
    mtag: bool,
    input: [u8; 16],
    delta: O::Field,
) -> Box<GenericArray<O::Field, O::SENC>>
where
    O: PARAMOWF,
{
    let mut index = 0;
    let mut res = GenericArray::default_boxed();
    //Step 2-5
    for i in 0..16 {
        let mut xin = [O::Field::default(); 8];
        for (j, xin_item) in xin.iter_mut().enumerate() {
            let bit = (input[i] >> j) & 1;
            let temp_xin = if mtag {
                O::Field::default()
            } else if mkey {
                delta * bit
            } else {
                O::Field::ONE * bit
            };
            *xin_item = temp_xin;
        }
        res[index] = O::Field::byte_combine(xin[0..8].try_into().unwrap())
            + O::Field::byte_combine(xk[8 * i..(8 * i) + 8].try_into().unwrap());
        index += 1;
    }
    //Step 6
    for j in 1..<O::R as Unsigned>::to_usize() {
        for c in 0..4 {
            let ix: usize = 128 * (j - 1) + 32 * c;
            let ik: usize = 128 * j + 32 * c;
            let mut x_hat = [O::Field::default(); 4];
            let mut x_hat_k = [O::Field::default(); 4];
            for r in 0..4 {
                x_hat[r] =
                    O::Field::byte_combine(x[ix + 8 * r..ix + 8 * r + 8].try_into().unwrap());
                x_hat_k[r] =
                    O::Field::byte_combine(xk[ik + 8 * r..ik + 8 * r + 8].try_into().unwrap());
            }
            let (a, b, c) = (
                O::Field::ONE,
                O::Field::byte_combine(&[
                    O::Field::default(),
                    O::Field::ONE,
                    O::Field::default(),
                    O::Field::default(),
                    O::Field::default(),
                    O::Field::default(),
                    O::Field::default(),
                    O::Field::default(),
                ]),
                O::Field::byte_combine(&[
                    O::Field::ONE,
                    O::Field::ONE,
                    O::Field::default(),
                    O::Field::default(),
                    O::Field::default(),
                    O::Field::default(),
                    O::Field::default(),
                    O::Field::default(),
                ]),
            );
            //Step 16
            res[index] = x_hat[0] * b + x_hat[1] * c + x_hat[2] * a + x_hat[3] * a + x_hat_k[0];
            res[index + 1] = x_hat[0] * a + x_hat[1] * b + x_hat[2] * c + x_hat[3] * a + x_hat_k[1];
            res[index + 2] = x_hat[0] * a + x_hat[1] * a + x_hat[2] * b + x_hat[3] * c + x_hat_k[2];
            res[index + 3] = x_hat[0] * c + x_hat[1] * a + x_hat[2] * a + x_hat[3] * b + x_hat_k[3];
            index += 4;
        }
    }

    res
}

///Choice is made to treat bits as element of GFlambda (that is, m=lambda anyway, while in the paper we can have m = 1),
///since the set {GFlambda::0, GFlambda::1} is stable with the operations used on it in the program and that is much more convenient to write
///One of the first path to optimize the code could be to do the distinction
pub fn aes_enc_bkwd<O>(
    x: &GenericArray<O::Field, O::LENC>,
    xk: &GenericArray<O::Field, O::PRODRUN128>,
    mkey: bool,
    mtag: bool,
    out: [u8; 16],
    delta: O::Field,
) -> Box<GenericArray<O::Field, O::SENC>>
where
    O: PARAMOWF,
{
    let mut res = GenericArray::default_boxed();
    let r = <O::R as Unsigned>::to_usize() as usize;
    let immut = if mtag {
        O::Field::default()
    } else if mkey {
        delta
    } else {
        O::Field::ONE
    };
    //Step 2
    for j in 0..r {
        for c in 0..4 {
            //Step 4
            for k in 0..4 {
                let ird = 128 * j + 32 * ((c + 4 - k) % 4) + 8 * k;
                let x_t: [O::Field; 8];
                if j < r - 1 {
                    x_t = x[ird..ird + 8].try_into().unwrap();
                } else {
                    let mut x_out = [O::Field::default(); 8];
                    for i in 0..8 {
                        x_out[i] = immut
                            * ((out[(ird - 128 * j + i) / 8] >> ((ird - 128 * j + i) % 8)) & 1);
                    }
                    x_t = zip(x_out, &xk[128 + ird..136 + ird])
                        .map(|(out, &k)| out + k)
                        .collect::<Vec<O::Field>>()
                        .try_into()
                        .unwrap();
                }
                let mut y_t = [O::Field::default(); 8];
                for i in 0..8 {
                    y_t[i] = x_t[(i + 7) % 8] + x_t[(i + 5) % 8] + x_t[(i + 2) % 8];
                }
                y_t[0] += immut;
                y_t[2] += immut;
                res[k + c * 4 + j * 16] = O::Field::byte_combine(&y_t);
            }
        }
    }
    res
}

#[allow(clippy::too_many_arguments)]
pub fn aes_enc_cstrnts<O>(
    input: [u8; 16],
    output: [u8; 16],
    w: &GenericArray<u8, O::QUOTLENC8>,
    v: &GenericArray<O::Field, O::LENC>,
    k: &GenericArray<O::Field, O::PRODRUN128>,
    vk: &GenericArray<O::Field, O::PRODRUN128>,
    mkey: bool,
    q: &GenericArray<O::Field, O::LENC>,
    qk: &GenericArray<O::Field, O::PRODRUN128>,
    delta: O::Field,
) -> Box<GenericArray<O::Field, O::SENC2>>
where
    O: PARAMOWF,
{
    let senc = <O::SENC as Unsigned>::to_usize();
    if !mkey {
        let mut field_w: Box<GenericArray<O::Field, O::LENC>> = GenericArray::default_boxed();
        for i in 0..w.len() {
            for j in 0..8 {
                field_w[i * 8 + j] = O::Field::new(((w[i] >> j) & 1) as u128, 0)
            }
        }
        let s = aes_enc_fwd::<O>(&field_w, k, false, false, input, O::Field::default());
        let vs = aes_enc_fwd::<O>(v, vk, false, true, input, O::Field::default());
        let s_b = aes_enc_bkwd::<O>(&field_w, k, false, false, output, O::Field::default());
        let v_s_b = aes_enc_bkwd::<O>(v, vk, false, true, output, O::Field::default());
        let mut a0 /* : GenericArray<O::Field, O::SENC2> */ = Box::< GenericArray<O::Field, O::SENC2>>::new(GenericArray::default());
        for j in 0..senc {
            a0[j] = vs[j] * v_s_b[j];
            a0[senc + j] = (s[j] + vs[j]) * (s_b[j] + v_s_b[j]) + O::Field::ONE + a0[j];
        }

        a0
    } else {
        let qs = aes_enc_fwd::<O>(q, qk, true, false, input, delta);
        let q_s_b = aes_enc_bkwd::<O>(q, qk, true, false, output, delta);
        let mut b: GenericArray<O::Field, O::SENC2> = GenericArray::default();
        let delta_square = delta * delta;
        for j in 0..senc {
            b[j] = (qs[j] * q_s_b[j]) + delta_square;
        }
        Box::new(b)
    }
}

fn bit_to_byte(input: &[u8]) -> u8 {
    let mut res = 0u8;
    for i in 0..8 {
        res += input[i] << i;
    }
    res
}

///Bits are represented as bytes : each times we manipulate bit data, we divide length by 8
pub fn aes_prove<P, O>(
    w: &GenericArray<u8, O::LBYTES>,
    u: &GenericArray<u8, O::LAMBDALBYTES>,
    gv: Box<&GenericArray<GenericArray<u8, O::LAMBDALBYTES>, O::LAMBDA>>,
    pk: &GenericArray<u8, O::PK>,
    chall: &GenericArray<u8, O::CHALL>,
) -> (
    Box<GenericArray<u8, O::LAMBDABYTES>>,
    Box<GenericArray<u8, O::LAMBDABYTES>>,
)
where
    P: PARAM,
    O: PARAMOWF,
{
    let l = <O::L as Unsigned>::to_usize();
    let _c = <O::C as Unsigned>::to_usize();
    let lke = <O::LKE as Unsigned>::to_usize();
    let lenc = <O::LENC as Unsigned>::to_usize();
    let senc = <O::SENC as Unsigned>::to_usize();
    let lambda = <P::LAMBDA as Unsigned>::to_usize();
    let pk_val = <O::PK as Unsigned>::to_usize();
    let new_w: GenericArray<u8, O::L> = w.iter().flat_map(|x| byte_to_bit(*x)).collect();
    let mut temp_v: Box<GenericArray<u8, O::LAMBDALBYTESLAMBDA>> = GenericArray::default_boxed();
    for i in 0..(l + lambda) / 8 {
        for k in 0..8 {
            for j in 0..(lambda / 8) {
                let mut temp = 0;
                for l in 0..8 {
                    temp += ((gv[(j * 8) + l][i] >> k) & 1) << l;
                }
                temp_v[i * lambda + k * lambda / 8 + j] = temp;
            }
        }
    }
    let new_v: GenericArray<O::Field, O::LAMBDAL> =
        (*GenericArray::from_slice(&O::Field::to_field(&temp_v))).clone();

    let (input, output): (&GenericArray<u8, O::QUOTPK2>, &GenericArray<u8, O::QUOTPK2>) = (
        GenericArray::from_slice(&pk[..pk_val / 2]),
        GenericArray::from_slice(&pk[pk_val / 2..]),
    );

    let (a0, a1, k, vk) = aes_key_exp_cstrnts::<O>(
        GenericArray::from_slice(&new_w[..lke]),
        GenericArray::from_slice(&new_v[..lke]),
        false,
        &GenericArray::default_boxed(),
        O::Field::default(),
    );

    let a_01 = aes_enc_cstrnts::<O>(
        input[..16].try_into().unwrap(),
        output[..16].try_into().unwrap(),
        //building a T out of w
        GenericArray::from_slice(
            &new_w[lke..(lke + lenc)]
                .chunks(8)
                .map(|x| bit_to_byte(x))
                .collect::<Vec<u8>>()[..],
        ),
        GenericArray::from_slice(&new_v[lke..lke + lenc]),
        GenericArray::from_slice(&k),
        GenericArray::from_slice(&vk),
        false,
        &GenericArray::default_boxed(),
        &GenericArray::default_boxed(),
        O::Field::default(),
    );

    let mut a_01_bis: Box<GenericArray<O::Field, O::SENC2>> = GenericArray::default_boxed();

    if lambda > 128 {
        a_01_bis = aes_enc_cstrnts::<O>(
            input[16..].try_into().unwrap(),
            output[16..].try_into().unwrap(),
            GenericArray::from_slice(
                &new_w[(lke + lenc)..l]
                    .chunks(8)
                    .map(|x| bit_to_byte(x))
                    .collect::<Vec<u8>>()[..],
            ),
            GenericArray::from_slice(&new_v[(lke + lenc)..l]),
            GenericArray::from_slice(&k),
            GenericArray::from_slice(&vk),
            false,
            &GenericArray::default_boxed(),
            &GenericArray::default_boxed(),
            O::Field::default(),
        );
    }
    let a0_array: GenericArray<O::Field, O::C> = if lambda == 128 {
        (GenericArray::from_slice(&[&a0[..], &a_01[..senc]].concat())).clone()
    } else {
        (GenericArray::from_slice(&[&a0[..], &a_01[..senc], &a_01_bis[..senc]].concat())).clone()
    };
    let a1_array: GenericArray<O::Field, O::C> = if lambda == 128 {
        (GenericArray::from_slice(&[&a1[..], &a_01[senc..]].concat())).clone()
    } else {
        (GenericArray::from_slice(&[&a1[..], &a_01[senc..], &a_01_bis[senc..]].concat())).clone()
    };
    let u_s = O::Field::to_field(&u[l / 8..])[0];

    let mut v_s = new_v[l];
    let alpha = O::Field::new(2, 0);
    let mut cur_alpha = alpha;
    for i in 1..lambda {
        v_s += new_v[l + i] * cur_alpha;
        cur_alpha *= alpha;
    }

    let mut a_t = O::ZKHasher::new_zk_hasher(chall);
    let mut b_t = O::ZKHasher::new_zk_hasher(chall);
    for i in 0..a1_array.len() {
        a_t.update(&a1_array[i]);
        b_t.update(&a0_array[i]);
    }
    (
        Box::new(GenericArray::from_slice(&(a_t.finalize(&u_s).to_bytes())[..]).clone()),
        Box::new(GenericArray::from_slice(&(b_t.finalize(&v_s).to_bytes())[..]).clone()),
    )
}

///Bits are represented as bytes : each times we manipulate bit data, we divide length by 8
#[allow(clippy::too_many_arguments)]
pub fn aes_verify<P, O>(
    d: &GenericArray<u8, O::LBYTES>,
    gq: &GenericArray<GenericArray<u8, O::LAMBDALBYTES>, O::LAMBDA>,
    a_t: &GenericArray<u8, O::LAMBDABYTES>,
    chall2: &GenericArray<u8, O::CHALL>,
    chall3: &GenericArray<u8, P::LAMBDABYTES>,
    pk: &GenericArray<u8, O::PK>,
) -> GenericArray<u8, O::LAMBDABYTES>
where
    P: PARAM,
    O: PARAMOWF,
{
    let lambda = O::Field::LENGTH as usize;
    let k0 = <P::K0 as Unsigned>::to_usize();
    let k1 = <P::K1 as Unsigned>::to_usize();
    let t0 = <P::TAU0 as Unsigned>::to_usize();
    let t1 = <P::TAU1 as Unsigned>::to_usize();
    let l = <P::L as Unsigned>::to_usize();
    let _c = <O::C as Unsigned>::to_usize();
    let delta = O::Field::to_field(chall3)[0];
    let lke = <O::LKE as Unsigned>::to_usize();
    let lenc = <O::LENC as Unsigned>::to_usize();
    let senc = <O::SENC as Unsigned>::to_usize();
    let pk_len = <O::PK as Unsigned>::to_usize();
    let (input, output): (GenericArray<u8, O::QUOTPK2>, GenericArray<u8, O::QUOTPK2>) = (
        (*GenericArray::from_slice(&pk[..pk_len / 2])).clone(),
        (*GenericArray::from_slice(&pk[pk_len / 2..])).clone(),
    );
    let mut new_gq: GenericArray<GenericArray<u8, O::LAMBDALBYTES>, O::LAMBDA> = gq.clone();
    for i in 0..t0 {
        let sdelta = chaldec::<P>(GenericArray::from_slice(&chall3), i as u16);
        for j in 0..k0 {
            if sdelta[j] != 0 {
                for (k, _) in d.iter().enumerate().take(l / 8) {
                    new_gq[k0 * i + j][k] = gq[k0 * i + j][k] ^ d[k];
                }
            }
        }
    }
    for i in 0..t1 {
        let sdelta = chaldec::<P>(GenericArray::from_slice(&chall3), (t0 + i) as u16);
        for j in 0..k1 {
            if sdelta[j] != 0 {
                for (k, _) in d.iter().enumerate().take(l / 8) {
                    new_gq[t0 * k0 + k1 * i + j][k] = gq[t0 * k0 + k1 * i + j][k] ^ d[k];
                }
            }
        }
    }

    let mut temp_q: Box<GenericArray<u8, O::LAMBDALBYTESLAMBDA>> = GenericArray::default_boxed();
    for i in 0..(l + lambda) / 8 {
        for k in 0..8 {
            for j in 0..lambda / 8 {
                let mut temp = 0;
                for l in 0..8_usize {
                    temp += ((new_gq[(j * 8) + l][i] >> k) & 1) << l;
                }
                temp_q[i * lambda + k * lambda / 8 + j] = temp;
            }
        }
    }

    let mut zk_hasher = O::ZKHasher::new_zk_hasher(chall2);

    let new_q = O::Field::to_field(&temp_q);

    let (b1, _, _, qk) = aes_key_exp_cstrnts::<O>(
        &GenericArray::default_boxed(),
        &GenericArray::default_boxed(),
        true,
        GenericArray::from_slice(&new_q[0..lke]),
        delta,
    );
    b1.into_iter().for_each(|value| zk_hasher.update(&value));

    let b2 = aes_enc_cstrnts::<O>(
        input[..16].try_into().unwrap(),
        output[..16].try_into().unwrap(),
        &GenericArray::default_boxed(),
        &GenericArray::default_boxed(),
        &GenericArray::default_boxed(),
        &GenericArray::default_boxed(),
        true,
        GenericArray::from_slice(&new_q[lke..(lke + lenc)]),
        GenericArray::from_slice(&qk[..]),
        delta,
    );

    b2[..senc]
        .into_iter()
        .for_each(|value| zk_hasher.update(&value));
    if lambda > 128 {
        let b3 = aes_enc_cstrnts::<O>(
            input[16..].try_into().unwrap(),
            output[16..].try_into().unwrap(),
            &GenericArray::default_boxed(),
            &GenericArray::default_boxed(),
            &GenericArray::default_boxed(),
            &GenericArray::default_boxed(),
            true,
            GenericArray::from_slice(&new_q[lke + lenc..l]),
            GenericArray::from_slice(&qk[..]),
            delta,
        );
        b3[..senc]
            .into_iter()
            .for_each(|value| zk_hasher.update(&value));
    }

    let q_s = O::Field::sum_poly(&new_q[l..l + lambda]);

    (zk_hasher.finalize(&q_s) + O::Field::from(a_t) * delta).as_bytes()
}<|MERGE_RESOLUTION|>--- conflicted
+++ resolved
@@ -56,12 +56,7 @@
     let mut index = 0;
     //step 3
     let (temp_kb, temp_val) =
-<<<<<<< HEAD
         rijndael_key_schedule(key, bc, nk as u8, r, <O::SKE as Unsigned>::to_u8()); 
-=======
-        rijndael_key_schedule(key, bc, nk as u8, r, <O::SKE as Unsigned>::to_u8()); //modify rijndael_key_schedule
-                                                                                    //println!("temp_val = {:?}", temp_val);
->>>>>>> 8d1864d3
     let (kb, mut valid): (GenericArray<u32, O::KBLENGTH>, bool) = (
         (*GenericArray::from_slice(&temp_kb[..kblen])).clone(),
         temp_val & valid,
