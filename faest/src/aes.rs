<<<<<<< HEAD
use generic_array::GenericArray;
use std::iter::zip;
use typenum::{Unsigned, U8};

use crate::{
    fields::{BigGaloisField, ByteCombine, Field, SumPoly},
    parameter::{self, PARAM, PARAMOWF},
    rijndael_32::{
        bitslice, convert_from_batchblocks, inv_bitslice, mix_columns_0, rijndael_add_round_key,
        rijndael_key_schedule, rijndael_shift_rows_1, sub_bytes, sub_bytes_nots, State,
    },
    universal_hashing::{zkhash, ZKHasherInit, ZKHasherProcess},
    vole::chaldec,
};

pub fn convert_to_bit<O, S, I>(input: &GenericArray<u8, I>) -> GenericArray<O::Field, S>
=======
use std::{default, iter::zip};
use generic_array::{GenericArray};
use typenum::{Unsigned, U8};

use crate::{
    aes_test::byte_to_bit, fields::BigGaloisField, parameter::{self, PARAM, PARAMOWF}, rijndael_32::{
        bitslice, convert_from_batchblocks, inv_bitslice, mix_columns_0, rijndael_add_round_key,
        rijndael_key_schedule, rijndael_shift_rows_1, sub_bytes,
        sub_bytes_nots, State,
    }, universal_hashing::zkhash, vole::chaldec
};

pub fn convert_to_bit<T, O, S, I>(input: &GenericArray<u8, I>) -> Box<GenericArray<T, S>>
>>>>>>> fa05be8c
where
    O: PARAMOWF,
    I: generic_array::ArrayLength,
    S: generic_array::ArrayLength,
{
<<<<<<< HEAD
    let mut res: GenericArray<_, S> = GenericArray::default();
    for i in 0..res.len() / 8 {
=======
    
    let mut res: Box<GenericArray<T, S>> = GenericArray::default_boxed();
    for i in 0..res.len()/8 {
>>>>>>> fa05be8c
        for j in 0..8 {
            res[i * 8 + j] = O::Field::new(((input[i] >> j) & 1) as u128, 0)
        }
    }

    res
}

//The first member of the tuples are the effectives witness while the second is the validity according Faest requiremenbt of the keypair at the origin of the operation
<<<<<<< HEAD
pub fn aes_extendedwitness<P, O>(
    key: &GenericArray<u8, O::LAMBDABYTES>,
    pk: &GenericArray<u8, O::PK>,
) -> (GenericArray<u8, O::LBYTES>, bool)
=======
pub fn aes_extendedwitness<P, O>(key: &GenericArray<u8, O::LAMBDABYTES>, pk: &GenericArray<u8, O::PK>) -> (Box<GenericArray<u8, O::LBYTES>>, bool)
>>>>>>> fa05be8c
where
    P: PARAM,
    O: PARAMOWF,
    <O as parameter::PARAMOWF>::KBLENGTH: generic_array::ArrayLength,
{
    let mut valid = true;
    let beta = <P::BETA as Unsigned>::to_usize();
    let kblen = <O::KBLENGTH as Unsigned>::to_usize();
    let bc = 4;
    let r = <O::R as Unsigned>::to_u8();
    let nk = <O::NK as Unsigned>::to_usize();
    let mut input = [0u8; 32];
    //step 0
    input[..16 * beta].clone_from_slice(&pk[..16 * beta]);
<<<<<<< HEAD
    let mut w: GenericArray<u8, O::LBYTES> = GenericArray::default();
=======
    let mut w : Box<GenericArray<u8, O::LBYTES>> = GenericArray::default_boxed();
>>>>>>> fa05be8c
    let mut index = 0;
    //step 3
    let (temp_kb, temp_val) =
        rijndael_key_schedule(key, bc, nk as u8, r, <O::SKE as Unsigned>::to_u8()); //modify rijndael_key_schedule
    let (kb, _temp_val): (GenericArray<u32, O::KBLENGTH>, bool) = (
        (*GenericArray::from_slice(&temp_kb[..kblen])).clone(),
        temp_val & valid,
    );
    //step 4
    for i in convert_from_batchblocks(inv_bitslice(&kb[..8]))[..4]
        .to_vec()
        .iter()
        .flat_map(|x| x.to_le_bytes())
        .collect::<Vec<u8>>()
    {
        w[index] = i;
        index += 1;
    }
    for i in convert_from_batchblocks(inv_bitslice(&kb[8..16]))[..nk / 2 - (4 - (nk / 2))]
        .to_vec()
        .iter()
        .flat_map(|x| x.to_le_bytes())
        .collect::<Vec<u8>>()
    {
        w[index] = i;
        index += 1;
    }
    for j in 1 + (nk / 8)
        ..1 + (nk / 8)
            + ((<O::SKE as Unsigned>::to_usize()) * ((2 - (nk % 4)) * 2 + (nk % 4) * 3)) / 16
    {
        let key: GenericArray<u32, U8> = *GenericArray::from_slice(&convert_from_batchblocks(
            inv_bitslice(&kb[8 * j..8 * (j + 1)]),
        ));
        if nk == 6 {
            if j % 3 == 1 {
                for i in key[2].to_le_bytes().to_vec() {
                    w[index] = i;
                    index += 1;
                }
            } else if j % 3 == 0 {
                for i in key[0].to_le_bytes().to_vec() {
                    w[index] = i;
                    index += 1;
                }
            }
        } else {
            for i in key[0].to_le_bytes().to_vec() {
                w[index] = i;
                index += 1;
            }
        }
    }
    //step 5
    for b in 0..beta {
        round_with_save::<O>(
            input[16 * b..16 * (b + 1)].try_into().unwrap(),
            [0; 16],
            &kb,
            r,
            &mut w,
            &mut index,
            &mut valid,
        );
    }
    (w, valid)
}

///This function allow to get the directs antecedents of subbyte when calling extendwitness to check quicly if the key is valid or not
/*pub fn aes_witness_has0<P, O>(k: &[u8], pk: &[u8]) -> Vec<u8>
where
    P: PARAM,
    O: PARAMOWF,
{
    let beta = <P::BETA as Unsigned>::to_usize();
    let bc = 4;
    let r = <O::R as Unsigned>::to_u8();
    let kc = <O::NK as Unsigned>::to_usize();
    let mut input = [0u8; 32];
    //step 0
    input[..16 * beta].clone_from_slice(&pk[..16 * beta]);
    let mut w: Vec<u8> = vec![];
    //step 3
    let kb = rijndael_key_schedule_has0(k, bc, kc as u8, r, <O::SKE as Unsigned>::to_u8(), &mut w);
    //step 4

    //step 5
    for b in 0..beta {
        round_with_save_has0(
            input[16 * b..16 * (b + 1)].try_into().unwrap(),
            [0; 16],
            &kb,
            r + 1,
            &mut w,
        );
    }
    w
} */

#[allow(clippy::too_many_arguments)]
fn round_with_save<O>(
    input1: [u8; 16],
    input2: [u8; 16],
    kb: &[u32],
    r: u8,
    w: &mut GenericArray<u8, O::LBYTES>,
    index: &mut usize,
    valid: &mut bool,
) where
    O: PARAMOWF,
{
    let mut state = State::default();
    bitslice(&mut state, &input1, &input2);
    rijndael_add_round_key(&mut state, &kb[..8]);
    for j in 1..r as usize {
        for i in inv_bitslice(&state)[0][..].to_vec() {
            *valid &= i != 0
        }
        sub_bytes(&mut state);
        sub_bytes_nots(&mut state);
        rijndael_shift_rows_1(&mut state, 4);
        for i in convert_from_batchblocks(inv_bitslice(&state))[..4][..4]
            .to_vec()
            .iter()
            .flat_map(|x| x.to_le_bytes())
            .collect::<Vec<u8>>()
        {
            w[*index] = i;
            *index += 1
        }
        mix_columns_0(&mut state);
        rijndael_add_round_key(&mut state, &kb[8 * j..8 * (j + 1)]);
    }
}

/* #[allow(clippy::too_many_arguments)]
fn round_with_save_has0(input1: [u8; 16], input2: [u8; 16], kb: &[u32], r: u8, w: &mut Vec<u8>) {
    let mut state = State::default();
    bitslice(&mut state, &input1, &input2);
    rijndael_add_round_key(&mut state, &kb[..8]);
    for j in 1..r as usize {
        w.append(&mut inv_bitslice(&state)[0][..].to_vec());
        sub_bytes(&mut state);
        sub_bytes_nots(&mut state);
        rijndael_shift_rows_1(&mut state, 4);

        mix_columns_0(&mut state);
        rijndael_add_round_key(&mut state, &kb[8 * j..8 * (j + 1)]);
    }
}
 */

///Choice is made to treat bits as element of GFlambda (that is, m=lambda anyway, while in the paper we can have m = 1),
///since the set {GFlambda::0, GFlambda::1} is stable with the operations used on it in the program and that is much more convenient to write
///One of the first path to optimize the code could be to do the distinction
#[allow(clippy::ptr_arg)]
<<<<<<< HEAD
pub fn aes_key_exp_fwd<O>(
    x: &GenericArray<O::Field, O::LKE>,
) -> GenericArray<O::Field, O::PRODRUN128>
=======
pub fn aes_key_exp_fwd<T, O>(x: &GenericArray<T, O::LKE>) -> Box<GenericArray<T, O::PRODRUN128>>
>>>>>>> fa05be8c
where
    O: PARAMOWF,
{
    //Step 1 is ok by construction
    let r = <O::R as Unsigned>::to_usize();
    let nk = <O::NK as Unsigned>::to_usize();
<<<<<<< HEAD
    let mut out: GenericArray<O::Field, O::PRODRUN128> = GenericArray::default();
=======
    let mut out : Box<GenericArray<T, O::PRODRUN128>> = GenericArray::default_boxed();
>>>>>>> fa05be8c
    let lambda = <O::LAMBDA as Unsigned>::to_usize();
    let mut index = 0;
    for i in x.iter().take(lambda).cloned() {
        out[index] = i;
        index += 1;
    }
    let mut indice = lambda;
    for j in nk as u16..(4 * (r + 1)) as u16 {
        if (j % (nk as u16) == 0) || ((nk > 6) && (j % (nk as u16) == 4)) {
            for i in x[indice..indice + 32].to_vec() {
                out[index] = i;
                index += 1;
            }
            indice += 32;
        } else {
            for i in 0..32 {
                out[index] =
                    out[((32 * (j - nk as u16)) + i) as usize] + out[((32 * (j - 1)) + i) as usize];
                index += 1;
            }
        }
    }
    out
}

///Choice is made to treat bits as element of GFlambda(that is, m=lambda anyway, while in the paper we can have m = 1),
///since the set {GFlambda::0, GFlambda::1} is stable with the operations used on it in the program and that is much more convenient to write
///One of the first path to optimize the code could be to do the distinction
///Beware when calling it : if Mtag = 1 ∧ Mkey = 1 or Mkey = 1 ∧ ∆ = ⊥ return ⊥
#[allow(clippy::ptr_arg)]
<<<<<<< HEAD
pub fn aes_key_exp_bwd<O>(
    x: &GenericArray<O::Field, O::LKE>,
    xk: &GenericArray<O::Field, O::PRODRUN128>,
    mtag: bool,
    mkey: bool,
    delta: O::Field,
) -> GenericArray<O::Field, O::PRODSKE8>
=======
pub fn aes_key_exp_bwd<T, O>(x: &GenericArray<T, O::LKE>, xk: &GenericArray<T, O::PRODRUN128>, mtag: bool, mkey: bool, delta: T) -> Box<GenericArray<T, O::PRODSKE8>>
>>>>>>> fa05be8c
where
    O: PARAMOWF,
{
    let rcon_table = [
        1, 2, 4, 8, 16, 32, 64, 128, 27, 54, 108, 216, 171, 77, 154, 47, 94, 188, 99, 198, 151, 53,
        106, 212, 179, 125, 250, 239, 197, 145,
    ];
    let ske = <O::SKE as Unsigned>::to_usize();
<<<<<<< HEAD
    let mut out: GenericArray<O::Field, O::PRODSKE8> = GenericArray::default();
=======
    let mut out : Box<GenericArray<T, O::PRODSKE8>> = GenericArray::default_boxed();
>>>>>>> fa05be8c
    let mut indice = 0u16;
    let mut index = 0u16;
    let mut c = 0u8;
    let mut rmvrcon = true;
    let mut ircon = 0;
    //Step 6
    for j in 0..ske {
        //Step 7
        let mut x_tilde: GenericArray<O::Field, U8> = *GenericArray::from_slice(
            &zip(
                x.iter().skip((8 * j).into()).take(8),
                xk.iter().skip((indice + (8 * (c as u16))).into()).take(8),
            )
            .map(|(x, xk)| *x + *xk)
            .collect::<GenericArray<O::Field, U8>>(),
        );
        //Step 8
        if !mtag && rmvrcon && (c == 0) {
            let rcon = rcon_table[ircon];
            ircon += 1;
            let mut r = [O::Field::default(); 8];
            //Step 11
            for i in 0..8 {
                r[i] = if mkey {
                    delta * ((rcon >> i) & 1)
                } else {
                    O::Field::ONE * ((rcon >> i) & 1)
                };
                x_tilde[i] += r[i];
            }
        }
        let mut y_tilde = [O::Field::default(); 8];
        //Step 15
        for i in 0..8 {
            y_tilde[i] = x_tilde[(i + 7) % 8] + x_tilde[(i + 5) % 8] + x_tilde[(i + 2) % 8];
        }
        y_tilde[0] += if mtag {
            O::Field::default()
        } else if mkey {
            delta
        } else {
            O::Field::ONE
        };
        y_tilde[2] += if mtag {
            O::Field::default()
        } else if mkey {
            delta
        } else {
            O::Field::ONE
        };
        for i in y_tilde.to_vec() {
            out[index as usize] = i;
            index += 1;
        }
        c += 1;
        //Step 21
        if c == 4 {
            c = 0;
            if O::Field::LENGTH == 192 {
                indice += 192;
            } else {
                indice += 128;
                if O::Field::LENGTH == 256 {
                    rmvrcon = !rmvrcon;
                }
            }
        }
    }
    out
}

///Make sure you have 8 element into input before calling this function
fn into_array<T>(input: &[T]) -> [T; 8]
where
    T: std::default::Default + std::marker::Copy,
{
    let mut res = [T::default(); 8];
    res.copy_from_slice(&input[..8]);
    res
}

///Choice is made to treat bits as element of GFlambda (that is, m=lambda anyway, while in the paper we can have m = 1),
///since the set {GFlambda::0, GFlambda::1} is stable with the operations used on it in the program and that is much more convenient to write
///One of the first path to optimize the code could be to do the distinction
<<<<<<< HEAD
pub fn aes_key_exp_cstrnts<O>(
    w: &GenericArray<u8, O::LBYTES>,
    v: &GenericArray<O::Field, O::LKE>,
    mkey: bool,
    q: &GenericArray<O::Field, O::LKE>,
    delta: O::Field,
) -> (
    GenericArray<O::Field, O::SKE>,
    GenericArray<O::Field, O::SKE>,
    GenericArray<O::Field, O::PRODRUN128>,
    GenericArray<O::Field, O::PRODRUN128>,
)
=======
pub fn aes_key_exp_cstrnts<T, O>(
    w: &GenericArray<u8, O::LKE>,
    v: &GenericArray<T, O::LKE>,
    mkey: bool,
    q: &GenericArray<T, O::LKE>,
    delta: T,
) -> (Box<GenericArray<T, O::SKE>>, Box<GenericArray<T, O::SKE>>, Box<GenericArray<T, O::PRODRUN128>>, Box<GenericArray<T, O::PRODRUN128>>)
>>>>>>> fa05be8c
where
    O: PARAMOWF,
{
    let lambda = O::Field::LENGTH as usize;
    let kc = <O::NK as Unsigned>::to_u8();
    let ske = <O::SKE as Unsigned>::to_u16();
    let lke = <O::LKE as Unsigned>::to_usize();
    let mut iwd: u16 = 32 * (kc - 1) as u16;
    let mut dorotword = true;
    if !mkey {
<<<<<<< HEAD
        let mut a: (
            GenericArray<O::Field, O::SKE>,
            GenericArray<O::Field, O::SKE>,
        ) = (GenericArray::default(), GenericArray::default());
        let bits_w = &convert_to_bit::<O, O::PRODRUN128, O::LBYTES>(&w)[..lke];
        let k = aes_key_exp_fwd::<O>(GenericArray::from_slice(bits_w));
        let vk = aes_key_exp_fwd::<O>(&v);
        let w_b = aes_key_exp_bwd::<O>(
            GenericArray::from_slice(
                &[&bits_w[lambda..], &vec![O::Field::default(); lambda]].concat(),
            ),
            GenericArray::from_slice(&k),
            false,
            false,
            delta,
        );
        let v_w_b = aes_key_exp_bwd::<O>(
            GenericArray::from_slice(&[&v[lambda..], &vec![O::Field::default(); lambda]].concat()),
            GenericArray::from_slice(&vk),
            true,
            false,
            delta,
        );
=======
        let mut a : (Box<GenericArray<T, O::SKE>>, Box<GenericArray<T, O::SKE>>) = (
            GenericArray::default_boxed(),
            GenericArray::default_boxed(),
        );
        let k = aes_key_exp_fwd::<T, O>(GenericArray::from_slice(&(w[..lke].iter().map(|x| match x {1 => T::ONE, _ => T::default()}).collect::<Vec<T>>())));
        let vk = aes_key_exp_fwd::<T, O>(&v);
        let w_b = aes_key_exp_bwd::<T, O>(GenericArray::from_slice(&[w[lambda..].iter().map(|x| match x {1 => T::ONE, _ => T::default()}).collect::<Vec<T>>(), vec![T::default(); lambda]].concat()), GenericArray::from_slice(&k), false, false, delta);
        let v_w_b = aes_key_exp_bwd::<T, O>(GenericArray::from_slice(&[&v[lambda..], &vec![T::default(); lambda]].concat()), GenericArray::from_slice(&vk), true, false, delta);
>>>>>>> fa05be8c
        for j in 0..ske / 4 {
            let mut k_hat = [O::Field::default(); 4];
            let mut v_k_hat = [O::Field::default(); 4];
            let mut w_hat = [O::Field::default(); 4];
            let mut v_w_hat = [O::Field::default(); 4];
            for r in 0..4 {
                let r_p = if dorotword { (r + 3) % 4 } else { r };
                k_hat[r_p] = O::Field::byte_combine(&into_array(
                    &k[(iwd as usize) + (8 * r)..(iwd as usize) + (8 * r) + 8],
                ));
                v_k_hat[r_p] = O::Field::byte_combine(&into_array(
                    &vk[(iwd as usize) + (8 * r)..(iwd as usize) + (8 * r) + 8],
                ));
                w_hat[r] = O::Field::byte_combine(&into_array(
                    &w_b[(32 * j as usize) + (8 * r)..(32 * j as usize) + (8 * r) + 8],
                ));
                v_w_hat[r] = O::Field::byte_combine(&into_array(
                    &v_w_b[(32 * j as usize) + (8 * r)..(32 * j as usize) + (8 * r) + 8],
                ));
            }
            for r in 0..4 {
                a.0[j as usize * 4 + r as usize] = v_k_hat[r] * v_w_hat[r];
                a.1[j as usize * 4 + r as usize] = ((k_hat[r] + v_k_hat[r])
                    * (w_hat[r] + v_w_hat[r]))
                    + O::Field::ONE
                    + a.0[(4 * j as usize) + r];
            }
            if lambda == 256 {
                dorotword = !dorotword;
                iwd += 128;
            } else if lambda == 192 {
                iwd += 192;
            } else {
                iwd += 128;
            }
        }
        (a.0, a.1, k, vk)
    } else {
        let _kc = <O::SKE as Unsigned>::to_u8();
<<<<<<< HEAD
        let mut b: GenericArray<O::Field, O::SKE> = GenericArray::default();
        let q_k = aes_key_exp_fwd::<O>(q);
        let q_w_b = aes_key_exp_bwd::<O>(
            GenericArray::from_slice(&[&q[lambda..], &vec![O::Field::default(); lambda]].concat()),
            GenericArray::from_slice(&q_k),
            false,
            true,
            delta,
        );
=======
        let mut b : Box<GenericArray<T, O::SKE>> = GenericArray::default_boxed();
        let q_k = aes_key_exp_fwd::<T, O>(q);
        let q_w_b = aes_key_exp_bwd::<T, O>(GenericArray::from_slice(&[&q[lambda..], &vec![T::default(); lambda]].concat()), GenericArray::from_slice(&q_k), false, true, delta);
>>>>>>> fa05be8c
        for j in 0..ske / 4 {
            let mut q_h_k = [O::Field::default(); 4];
            let mut q_h_w_b = [O::Field::default(); 4];
            for r in 0..4 {
                let r_p = if dorotword { (r + 3) % 4 } else { r };
                q_h_k[r_p] = O::Field::byte_combine(&into_array(
                    &q_k[(iwd as usize) + (8 * r)..(iwd as usize) + (8 * r) + 8],
                ));
                q_h_w_b[r] = O::Field::byte_combine(&into_array(
                    &q_w_b[(32 * j as usize) + (8 * r)..(32 * j as usize) + (8 * r) + 8],
                ));
            }
            for r in 0..4 {
                b[j as usize * 4 + r as usize] = q_h_k[r] * q_h_w_b[r] + delta * delta;
            }
            if lambda == 128 {
                iwd += 128;
            } else if lambda == 192 {
                iwd += 192;
            } else {
                iwd += 128;
                dorotword = !dorotword;
            }
        }
        (b, GenericArray::default_boxed(), GenericArray::default_boxed(), q_k)
    }
}

///Choice is made to treat bits as element of GFlambda (that is, m=lambda anyway, while in the paper we can have m = 1),
///since the set {GFlambda::0, GFlambda::1} is stable with the operations used on it in the program and that is much more convenient to write
///One of the first path to optimize the code could be to do the distinction
pub fn aes_enc_fwd<O>(
    x: &GenericArray<O::Field, O::LENC>,
    xk: &GenericArray<O::Field, O::PRODRUN128>,
    mkey: bool,
    mtag: bool,
    input: [u8; 16],
<<<<<<< HEAD
    delta: O::Field,
) -> GenericArray<O::Field, O::SENC>
=======
    delta: T,
) -> Box<GenericArray<T, O::SENC>>
>>>>>>> fa05be8c
where
    O: PARAMOWF,
{
    
    let mut index = 0;
<<<<<<< HEAD
    let mut res: GenericArray<O::Field, O::SENC> = GenericArray::default();
=======
    let mut res : Box<GenericArray<T, O::SENC>> = GenericArray::default_boxed();
>>>>>>> fa05be8c
    //Step 2-5
    for i in 0..16 {
        let mut xin = [O::Field::default(); 8];
        for (j, xin_item) in xin.iter_mut().enumerate() {
            let bit = (input[i] >> j) & 1;
            let temp_xin = if mtag {
                O::Field::default()
            } else if mkey {
                delta * bit
            } else {
                O::Field::ONE * bit
            };
            *xin_item = temp_xin;
        }
        res[index] = O::Field::byte_combine(xin[0..8].try_into().unwrap())
            + O::Field::byte_combine(xk[8 * i..(8 * i) + 8].try_into().unwrap());
        index += 1;
    }
    //Step 6
    for j in 1..<O::R as Unsigned>::to_usize() {
        for c in 0..4 {
            let ix: usize = 128 * (j - 1) + 32 * c;
            let ik: usize = 128 * j + 32 * c;
            let mut x_hat = [O::Field::default(); 4];
            let mut x_hat_k = [O::Field::default(); 4];
            for r in 0..4 {
                x_hat[r] =
                    O::Field::byte_combine(x[ix + 8 * r..ix + 8 * r + 8].try_into().unwrap());
                x_hat_k[r] =
                    O::Field::byte_combine(xk[ik + 8 * r..ik + 8 * r + 8].try_into().unwrap());
            }
            let (a, b, c) = (
                O::Field::ONE,
                O::Field::byte_combine(&[
                    O::Field::default(),
                    O::Field::ONE,
                    O::Field::default(),
                    O::Field::default(),
                    O::Field::default(),
                    O::Field::default(),
                    O::Field::default(),
                    O::Field::default(),
                ]),
                O::Field::byte_combine(&[
                    O::Field::ONE,
                    O::Field::ONE,
                    O::Field::default(),
                    O::Field::default(),
                    O::Field::default(),
                    O::Field::default(),
                    O::Field::default(),
                    O::Field::default(),
                ]),
            );
            //Step 16
            res[index] = x_hat[0] * b + x_hat[1] * c + x_hat[2] * a + x_hat[3] * a + x_hat_k[0];
            res[index + 1] = x_hat[0] * a + x_hat[1] * b + x_hat[2] * c + x_hat[3] * a + x_hat_k[1];
            res[index + 2] = x_hat[0] * a + x_hat[1] * a + x_hat[2] * b + x_hat[3] * c + x_hat_k[2];
            res[index + 3] = x_hat[0] * c + x_hat[1] * a + x_hat[2] * a + x_hat[3] * b + x_hat_k[3];
            index += 4;
        }
    }
    
    res
}

///Choice is made to treat bits as element of GFlambda (that is, m=lambda anyway, while in the paper we can have m = 1),
///since the set {GFlambda::0, GFlambda::1} is stable with the operations used on it in the program and that is much more convenient to write
///One of the first path to optimize the code could be to do the distinction
pub fn aes_enc_bkwd<O>(
    x: &GenericArray<O::Field, O::LENC>,
    xk: &GenericArray<O::Field, O::PRODRUN128>,
    mkey: bool,
    mtag: bool,
    out: [u8; 16],
<<<<<<< HEAD
    delta: O::Field,
) -> GenericArray<O::Field, O::SENC>
=======
    delta: T,
) -> Box<GenericArray<T, O::SENC>>
>>>>>>> fa05be8c
where
    O: PARAMOWF,
{
<<<<<<< HEAD
    let mut res: GenericArray<O::Field, O::SENC> = GenericArray::default();
=======
    let mut res : Box<GenericArray<T, O::SENC>> = GenericArray::default_boxed();
>>>>>>> fa05be8c
    let r = <O::R as Unsigned>::to_usize() as usize;
    let immut = if mtag {
        O::Field::default()
    } else if mkey {
        delta
    } else {
        O::Field::ONE
    };
    //Step 2
    for j in 0..r {
        for c in 0..4 {
            //Step 4
            for k in 0..4 {
                let ird = 128 * j + 32 * ((c + 4 - k) % 4) + 8 * k;
                let x_t: [O::Field; 8];
                if j < r - 1 {
                    x_t = x[ird..ird + 8].try_into().unwrap();
                } else {
                    let mut x_out = [O::Field::default(); 8];
                    for i in 0..8 {
                        x_out[i] = immut
                            * ((out[(ird - 128 * j + i) / 8] >> ((ird - 128 * j + i) % 8)) & 1);
                    }
                    x_t = zip(x_out, &xk[128 + ird..136 + ird])
                        .map(|(out, &k)| out + k)
                        .collect::<Vec<O::Field>>()
                        .try_into()
                        .unwrap();
                }
                let mut y_t = [O::Field::default(); 8];
                for i in 0..8 {
                    y_t[i] = x_t[(i + 7) % 8] + x_t[(i + 5) % 8] + x_t[(i + 2) % 8];
                }
                y_t[0] += immut;
                y_t[2] += immut;
                res[k + c * 4 + j * 16] = O::Field::byte_combine(&y_t);
            }
        }
    }
    res
}

#[allow(clippy::too_many_arguments)]
pub fn aes_enc_cstrnts<O>(
    input: [u8; 16],
    output: [u8; 16],
    w: &GenericArray<u8, O::QUOTLENC8>,
    v: &GenericArray<O::Field, O::LENC>,
    k: &GenericArray<O::Field, O::PRODRUN128>,
    vk: &GenericArray<O::Field, O::PRODRUN128>,
    mkey: bool,
<<<<<<< HEAD
    q: &GenericArray<O::Field, O::LENC>,
    qk: &GenericArray<O::Field, O::PRODRUN128>,
    delta: O::Field,
) -> GenericArray<O::Field, O::SENC2>
=======
    q: &GenericArray<T, O::LENC>,
    qk: &GenericArray<T, O::PRODRUN128>,
    delta: T,
) -> Box<GenericArray<T, O::SENC2>>
>>>>>>> fa05be8c
where
    O: PARAMOWF,
{
    
    let senc = <O::SENC as Unsigned>::to_usize();
    if !mkey {
<<<<<<< HEAD
        let mut field_w: GenericArray<O::Field, O::LENC> = GenericArray::default();
=======
        let mut field_w : Box<GenericArray<T, O::LENC>> = GenericArray::default_boxed();
>>>>>>> fa05be8c
        for i in 0..w.len() {
            for j in 0..8 {
                field_w[i * 8 + j] = O::Field::new(((w[i] >> j) & 1) as u128, 0)
            }
        }
<<<<<<< HEAD
        let s = Box::<GenericArray<O::Field, O::SENC>>::new(aes_enc_fwd::<O>(
            &field_w,
            k,
            false,
            false,
            input,
            O::Field::default(),
        ));
        let vs = Box::<GenericArray<O::Field, O::SENC>>::new(aes_enc_fwd::<O>(
            v,
            vk,
            false,
            true,
            input,
            O::Field::default(),
        ));
        let s_b = Box::<GenericArray<O::Field, O::SENC>>::new(aes_enc_bkwd::<O>(
            &field_w,
            k,
            false,
            false,
            output,
            O::Field::default(),
        ));
        let v_s_b = Box::<GenericArray<O::Field, O::SENC>>::new(aes_enc_bkwd::<O>(
            v,
            vk,
            false,
            true,
            output,
            O::Field::default(),
        ));
        let mut a0 /* : GenericArray<O::Field, O::SENC2> */ = Box::< GenericArray<O::Field, O::SENC2>>::new(GenericArray::default());
=======
        let s = aes_enc_fwd::<T, O>(&field_w, k, false, false, input, T::default());
        let vs = aes_enc_fwd::<T, O>(v, vk, false, true, input, T::default());
        let s_b = aes_enc_bkwd::<T, O>(&field_w, k, false, false, output, T::default());
        let v_s_b = aes_enc_bkwd::<T, O>(v, vk, false, true, output, T::default());
        let mut a0 = GenericArray::default_boxed();
>>>>>>> fa05be8c
        for j in 0..senc {
            a0[j] = vs[j] * v_s_b[j];
            a0[senc + j] = (s[j] + vs[j]) * (s_b[j] + v_s_b[j]) + O::Field::ONE + a0[j];
        }
        
        a0
        
    } else {
<<<<<<< HEAD
        let qs = Box::<GenericArray<O::Field, O::SENC>>::new(aes_enc_fwd::<O>(
            q, qk, true, false, input, delta,
        ));
        let q_s_b = Box::<GenericArray<O::Field, O::SENC>>::new(aes_enc_bkwd::<O>(
            q, qk, true, false, output, delta,
        ));
        let mut b: GenericArray<O::Field, O::SENC2> = GenericArray::default();
=======
        let qs = aes_enc_fwd::<T, O>(q, qk, true, false, input, delta);
        let q_s_b = aes_enc_bkwd::<T, O>(q, qk, true, false, output, delta);
        let mut b : Box<GenericArray<T, O::SENC2>> = GenericArray::default_boxed();
>>>>>>> fa05be8c
        let delta_square = delta * delta;
        for j in 0..senc {
            b[j] = (qs[j] * q_s_b[j]) + delta_square;
        }
        b
        
    }
}

fn bit_to_byte(input : &[u8]) -> u8 {
    let mut res = 0u8;
    for i in 0..8 {
        res += input[i] << i;
    }
    res
}

///Bits are represented as bytes : each times we manipulate bit data, we divide length by 8
pub fn aes_prove<P, O>(
    w: &GenericArray<u8, O::L>,
    u: &GenericArray<u8, O::LAMBDALBYTES>,
    gv: Box<&GenericArray<GenericArray<u8, O::LAMBDALBYTES>, O::LAMBDA>>,
    pk: &GenericArray<u8, O::PK>,
    chall: &GenericArray<u8, O::CHALL>,
<<<<<<< HEAD
) -> (
    GenericArray<u8, O::LAMBDABYTES>,
    GenericArray<u8, O::LAMBDABYTES>,
)
=======
) -> (Box<GenericArray<u8, O::LAMBDABYTES>>, Box<GenericArray<u8, O::LAMBDABYTES>>)
>>>>>>> fa05be8c
where
    P: PARAM,
    O: PARAMOWF,
{
    
     let l = <O::L as Unsigned>::to_usize();
    let _c = <O::C as Unsigned>::to_usize();
    let lke = <O::LKE as Unsigned>::to_usize();
    let lenc = <O::LENC as Unsigned>::to_usize();
    let senc = <O::SENC as Unsigned>::to_usize();
    let lambda = <P::LAMBDA as Unsigned>::to_usize();
    let pk_val = <O::PK as Unsigned>::to_usize();
<<<<<<< HEAD
    let new_w: GenericArray<u8, O::LKE> = (*GenericArray::from_slice(&w[..lke])).clone();
    let mut temp_v: GenericArray<u8, O::LAMBDALBYTESLAMBDA> = GenericArray::default();
    for i in 0..(l + lambda) / 8 {
=======
    let new_w : GenericArray<u8, O::LKE> = (*GenericArray::from_slice(&w[..lke])).clone();
    let mut temp_v : Box<GenericArray<u8, O::LAMBDALBYTESLAMBDA>> = GenericArray::default_boxed();
     for i in 0..(l + lambda) / 8 {
>>>>>>> fa05be8c
        for k in 0..8 {
            for j in 0..(lambda / 8) {
                let mut temp = 0;
                for l in 0..8 {
                    temp += ((gv[(j * 8) + l][i] >> k) & 1) << l;
                }
                temp_v[i * lambda + k * lambda / 8 + j] = temp;
            }
        }
    }
<<<<<<< HEAD
    let new_v: GenericArray<_, O::LAMBDAL> =
        (*GenericArray::from_slice(&O::Field::to_field(&temp_v))).clone();

    let (input, output): (&GenericArray<u8, O::QUOTPK2>, &GenericArray<u8, O::QUOTPK2>) = (
        GenericArray::from_slice(&pk[..pk_val / 2]),
        GenericArray::from_slice(&pk[pk_val / 2..]),
    );
    let (a0, a1, k, vk) = aes_key_exp_cstrnts::<O>(
        GenericArray::from_slice(&new_w[..l / 8]),
        GenericArray::from_slice(&new_v[..lke]),
        false,
        &GenericArray::default(),
        O::Field::default(),
    );
    let a_01 = Box::<GenericArray<O::Field, O::SENC2>>::new(aes_enc_cstrnts::<O>(
=======
    let new_v : GenericArray<T, O::LAMBDAL> = (*GenericArray::from_slice(&T::to_field(&temp_v))).clone();
    
    let (input, output) : (&GenericArray<u8, O::QUOTPK2>, &GenericArray<u8, O::QUOTPK2>) = (GenericArray::from_slice(&pk[..pk_val/2]), GenericArray::from_slice(&pk[pk_val/2..]));
    
    let (a0, a1, k, vk) =
        aes_key_exp_cstrnts::<T, O>(GenericArray::from_slice(&new_w[..lke]), GenericArray::from_slice(&new_v[..lke]), false, &GenericArray::default_boxed(), T::default());
        
    let a_01 = aes_enc_cstrnts::<T, O>(
>>>>>>> fa05be8c
        input[..16].try_into().unwrap(),
        output[..16].try_into().unwrap(),
        //building a T out of w
        GenericArray::from_slice(&w[lke..(lke + lenc)].chunks(8).map(|x| bit_to_byte(x)).collect::<Vec<u8>>()[..]),
        GenericArray::from_slice(&new_v[lke..lke + lenc]),
        GenericArray::from_slice(&k),
        GenericArray::from_slice(&vk),
        false,
<<<<<<< HEAD
        &GenericArray::default(),
        &GenericArray::default(),
        O::Field::default(),
    ));

    /*let mut a_01_bis : GenericArray<O::Field, O::SENC2> = GenericArray::default();
    println!("{:?}", lambda);
    /* if lambda > 128 {
        a_01_bis = aes_enc_cstrnts::<O::Field, O>(
=======
        &GenericArray::default_boxed(),
        &GenericArray::default_boxed(),
        T::default(),
    );
    
    
    let mut a_01_bis : Box<GenericArray<T, O::SENC2>> = GenericArray::default_boxed();
    
    if lambda > 128 {
        a_01_bis = aes_enc_cstrnts::<T, O>(
>>>>>>> fa05be8c
            input[16..].try_into().unwrap(),
            output[16..].try_into().unwrap(),
            GenericArray::from_slice(&w[(lke + lenc)..l].chunks(8).map(|x| bit_to_byte(x)).collect::<Vec<u8>>()[..]),
            GenericArray::from_slice(&new_v[(lke + lenc)..l]),
            GenericArray::from_slice(&k),
            GenericArray::from_slice(&vk),
            false,
<<<<<<< HEAD
            &GenericArray::default(),
            &GenericArray::default(),
            O::Field::default(),
        );

    } */
    let a0_array = if lambda == 128 {(GenericArray::from_slice(&[&a0[..], &a_01[..senc]].concat())).clone()} else {(GenericArray::from_slice(&[&a0[..], &a_01[..senc], &a_01_bis[..senc]].concat())).clone()};
    let a1_array = if lambda == 128 {(GenericArray::from_slice(&[&a1[..], &a_01[senc..]].concat())).clone()} else {(GenericArray::from_slice(&[&a1[..], &a_01[senc..], &a_01_bis[senc..]].concat())).clone()};
    let u_s: T = O::Field::to_field(&u[l / 8..])[0];


    let v_s = O::Field::sum_poly(&new_v[l..l+lambda]);

    let a_t = zkhash::<O::Field, O>(chall, &a1_array, u_s);
    let b_t = zkhash::<O::Field, O>(chall, &a0_array, v_s); */

    (GenericArray::default(), GenericArray::default()) //(a_t, b_t)
=======
            &GenericArray::default_boxed(),
            &GenericArray::default_boxed(),
            T::default(),
        );
        
    }
    let a0_array : GenericArray<T, O::C> = if lambda == 128 {(GenericArray::from_slice(&[&a0[..], &a_01[..senc]].concat())).clone()} else {(GenericArray::from_slice(&[&a0[..], &a_01[..senc], &a_01_bis[..senc]].concat())).clone()};
    let a1_array: GenericArray<T, O::C> = if lambda == 128 {(GenericArray::from_slice(&[&a1[..], &a_01[senc..]].concat())).clone()} else {(GenericArray::from_slice(&[&a1[..], &a_01[senc..], &a_01_bis[senc..]].concat())).clone()};
    let u_s: T = T::to_field(&u[l / 8..])[0];
    

    let mut v_s = new_v[l];
    let alpha = T::new(2, 0);
    let mut cur_alpha = alpha;
    for i in 1..lambda {
        v_s += new_v[l + i] * cur_alpha;
        cur_alpha *= alpha;
    }
    
    let a_t = Box::new(zkhash::<T, O>(chall, &a1_array, u_s));
    let b_t = Box::new(zkhash::<T, O>(chall, &a0_array, v_s));

    
    
    /* (Box::new(GenericArray::default_boxed()), Box::new(GenericArray::default_boxed())) */(a_t, b_t)
>>>>>>> fa05be8c
}

///Bits are represented as bytes : each times we manipulate bit data, we divide length by 8
#[allow(clippy::too_many_arguments)]
pub fn aes_verify<P, O>(
    d: &GenericArray<u8, O::LBYTES>,
    gq: &GenericArray<GenericArray<u8, O::LAMBDALBYTES>, O::LAMBDA>,
    a_t: &GenericArray<u8, O::LAMBDABYTES>,
    chall2: &GenericArray<u8, O::CHALL>,
    chall3: &GenericArray<u8, P::LAMBDABYTES>,
    pk: &GenericArray<u8, O::PK>,
) -> GenericArray<u8, O::LAMBDABYTES>
where
    P: PARAM,
    O: PARAMOWF,
{
<<<<<<< HEAD
    let lambda = O::Field::LENGTH as usize;
=======
    
    let lambda = T::LENGTH as usize;
>>>>>>> fa05be8c
    let k0 = <P::K0 as Unsigned>::to_usize();
    let k1 = <P::K1 as Unsigned>::to_usize();
    let t0 = <P::TAU0 as Unsigned>::to_usize();
    let t1 = <P::TAU1 as Unsigned>::to_usize();
    let l = <P::L as Unsigned>::to_usize();
    let _c = <O::C as Unsigned>::to_usize();
    let delta = O::Field::to_field(chall3)[0];
    let lke = <O::LKE as Unsigned>::to_usize();
    let lenc = <O::LENC as Unsigned>::to_usize();
    let pk_len = <O::PK as Unsigned>::to_usize();
    let (input, output): (GenericArray<u8, O::QUOTPK2>, GenericArray<u8, O::QUOTPK2>) = (
        (*GenericArray::from_slice(&pk[..pk_len / 2])).clone(),
        (*GenericArray::from_slice(&pk[pk_len / 2..])).clone(),
    );
    let mut new_gq: GenericArray<GenericArray<u8, O::LAMBDALBYTES>, O::LAMBDA> = gq.clone();
    for i in 0..t0 {
        let sdelta = chaldec::<P>(GenericArray::from_slice(&chall3), i as u16);
        println!("{:?}", gq[10]);
        for j in 0..k0 {
            if sdelta[j] != 0 {
                for (k, _) in d.iter().enumerate().take(l / 8) {
                    new_gq[k0 * i + j][k] = gq[k0 * i + j][k] ^ d[k];
                }
            }
        }
    }
    for i in 0..t1 {
<<<<<<< HEAD
        let sdelta = chaldec::<P>(chall3, (t0 + i) as u16);
=======
        let sdelta = chaldec::<P>(
            GenericArray::from_slice(&chall3),
            (t0 + i) as u16,
        );
>>>>>>> fa05be8c
        for j in 0..k1 {
            if sdelta[j] != 0 {
                for (k, _) in d.iter().enumerate().take(l / 8) {
                    new_gq[t0 * k0 + k1 * i + j][k] = gq[t0 * k0 + k1 * i + j][k] ^ d[k];
                }
            }
        }
    }

<<<<<<< HEAD
    let mut temp_q: GenericArray<u8, O::LAMBDALBYTESLAMBDA> = GenericArray::default();
=======
    

    let mut temp_q : Box<GenericArray<u8, O::LAMBDALBYTESLAMBDA>> = GenericArray::default_boxed();
>>>>>>> fa05be8c
    for i in 0..(l + lambda) / 8 {
        for k in 0..8 {
            for j in 0..lambda / 8 {
                let mut temp = 0;
                for l in 0..8_usize {
                    temp += ((new_gq[(j * 8) + l][i] >> k) & 1) << l;
                }
                temp_q[i * lambda + k * lambda / 8 + j] = temp;
            }
        }
    }
<<<<<<< HEAD

    let mut zk_hasher = O::ZKHasher::new_zk_hasher(chall2);

    let new_q = O::Field::to_field(&temp_q);

    let (b1, _, _, qk) = aes_key_exp_cstrnts::<O>(
        &GenericArray::default(),
        &GenericArray::default(),
        true,
        GenericArray::from_slice(&new_q[0..lke]),
        delta,
    );
    b1.into_iter().for_each(|value| zk_hasher.update(&value));

    println!("{:?}, {:?}", &input[..16], &output[..16]);
    let b2 = aes_enc_cstrnts::<O>(
=======
    
    let new_q = T::to_field(&temp_q);
    
    let mut b_array : Box<GenericArray<T, O::C>> = GenericArray::default_boxed();
    let (b1, _, _, qk) = aes_key_exp_cstrnts::<T, O>(&GenericArray::default_boxed(), &GenericArray::default_boxed(), true, GenericArray::from_slice(&new_q[0..lke]), delta);
    let b2 = aes_enc_cstrnts::<T, O>(
>>>>>>> fa05be8c
        input[..16].try_into().unwrap(),
        output[..16].try_into().unwrap(),
        &GenericArray::default_boxed(),
        &GenericArray::default_boxed(),
        &GenericArray::default_boxed(),
        &GenericArray::default_boxed(),
        true,
        GenericArray::from_slice(&new_q[lke..(lke + lenc)]),
        GenericArray::from_slice(&qk[..]),
        delta,
    );
<<<<<<< HEAD
    b2.into_iter().for_each(|value| zk_hasher.update(&value));
=======
    let mut b3 : Box<GenericArray<T, O::SENC2>> = GenericArray::default_boxed();
>>>>>>> fa05be8c
    if lambda > 128 {
        let b3 = aes_enc_cstrnts::<O>(
            input[16..].try_into().unwrap(),
            output[16..].try_into().unwrap(),
<<<<<<< HEAD
            &GenericArray::default(),
            &GenericArray::default(),
            &GenericArray::default(),
            &GenericArray::default(),
=======
            &GenericArray::default_boxed(),
        &GenericArray::default_boxed(),
        &GenericArray::default_boxed(),
        &GenericArray::default_boxed(),
>>>>>>> fa05be8c
            true,
            GenericArray::from_slice(&new_q[lke + lenc..l]),
            GenericArray::from_slice(&qk[..]),
            delta,
        );
        b3.into_iter().for_each(|value| zk_hasher.update(&value));
    }
<<<<<<< HEAD

    let q_s = O::Field::sum_poly(&new_q[l..l + lambda]);
    (zk_hasher.finalize(&q_s) + O::Field::from(a_t) * delta).as_bytes()
=======
    
    b_array = if lambda > 128 {Box::new((*GenericArray::from_slice(&[&b1[..], &b2[..senc], &b3[..senc]].concat())).clone())} else {Box::new((*GenericArray::from_slice(&[&b1[..], &b2[..senc]].concat())).clone())};
    let mut q_s = new_q[l];
    let alpha = T::new(2, 0);
    let mut cur_alpha = alpha;
    for i in 1..lambda {
        q_s += new_q[l + i] * cur_alpha;
        cur_alpha *= alpha;
    }
    
    (*GenericArray::from_slice(&T::to_bytes(&(T::to_field(&zkhash::<T, O>(chall2, &b_array, q_s))[0] + T::to_field(a_t)[0] * delta)))).clone()
>>>>>>> fa05be8c
}<|MERGE_RESOLUTION|>--- conflicted
+++ resolved
@@ -1,6 +1,7 @@
-<<<<<<< HEAD
-use generic_array::GenericArray;
+
 use std::iter::zip;
+use std::{default, iter::zip};
+use generic_array::{GenericArray};
 use typenum::{Unsigned, U8};
 
 use crate::{
@@ -15,34 +16,14 @@
 };
 
 pub fn convert_to_bit<O, S, I>(input: &GenericArray<u8, I>) -> GenericArray<O::Field, S>
-=======
-use std::{default, iter::zip};
-use generic_array::{GenericArray};
-use typenum::{Unsigned, U8};
-
-use crate::{
-    aes_test::byte_to_bit, fields::BigGaloisField, parameter::{self, PARAM, PARAMOWF}, rijndael_32::{
-        bitslice, convert_from_batchblocks, inv_bitslice, mix_columns_0, rijndael_add_round_key,
-        rijndael_key_schedule, rijndael_shift_rows_1, sub_bytes,
-        sub_bytes_nots, State,
-    }, universal_hashing::zkhash, vole::chaldec
-};
-
-pub fn convert_to_bit<T, O, S, I>(input: &GenericArray<u8, I>) -> Box<GenericArray<T, S>>
->>>>>>> fa05be8c
 where
     O: PARAMOWF,
     I: generic_array::ArrayLength,
     S: generic_array::ArrayLength,
 {
-<<<<<<< HEAD
-    let mut res: GenericArray<_, S> = GenericArray::default();
-    for i in 0..res.len() / 8 {
-=======
     
     let mut res: Box<GenericArray<T, S>> = GenericArray::default_boxed();
     for i in 0..res.len()/8 {
->>>>>>> fa05be8c
         for j in 0..8 {
             res[i * 8 + j] = O::Field::new(((input[i] >> j) & 1) as u128, 0)
         }
@@ -52,14 +33,7 @@
 }
 
 //The first member of the tuples are the effectives witness while the second is the validity according Faest requiremenbt of the keypair at the origin of the operation
-<<<<<<< HEAD
-pub fn aes_extendedwitness<P, O>(
-    key: &GenericArray<u8, O::LAMBDABYTES>,
-    pk: &GenericArray<u8, O::PK>,
-) -> (GenericArray<u8, O::LBYTES>, bool)
-=======
 pub fn aes_extendedwitness<P, O>(key: &GenericArray<u8, O::LAMBDABYTES>, pk: &GenericArray<u8, O::PK>) -> (Box<GenericArray<u8, O::LBYTES>>, bool)
->>>>>>> fa05be8c
 where
     P: PARAM,
     O: PARAMOWF,
@@ -74,11 +48,7 @@
     let mut input = [0u8; 32];
     //step 0
     input[..16 * beta].clone_from_slice(&pk[..16 * beta]);
-<<<<<<< HEAD
-    let mut w: GenericArray<u8, O::LBYTES> = GenericArray::default();
-=======
     let mut w : Box<GenericArray<u8, O::LBYTES>> = GenericArray::default_boxed();
->>>>>>> fa05be8c
     let mut index = 0;
     //step 3
     let (temp_kb, temp_val) =
@@ -235,24 +205,14 @@
 ///since the set {GFlambda::0, GFlambda::1} is stable with the operations used on it in the program and that is much more convenient to write
 ///One of the first path to optimize the code could be to do the distinction
 #[allow(clippy::ptr_arg)]
-<<<<<<< HEAD
-pub fn aes_key_exp_fwd<O>(
-    x: &GenericArray<O::Field, O::LKE>,
-) -> GenericArray<O::Field, O::PRODRUN128>
-=======
-pub fn aes_key_exp_fwd<T, O>(x: &GenericArray<T, O::LKE>) -> Box<GenericArray<T, O::PRODRUN128>>
->>>>>>> fa05be8c
+pub fn aes_key_exp_fwd<O::Field, O>(x: &GenericArray<O::Field, O::LKE>) -> Box<GenericArray<O::Field, O::PRODRUN128>>
 where
     O: PARAMOWF,
 {
     //Step 1 is ok by construction
     let r = <O::R as Unsigned>::to_usize();
     let nk = <O::NK as Unsigned>::to_usize();
-<<<<<<< HEAD
-    let mut out: GenericArray<O::Field, O::PRODRUN128> = GenericArray::default();
-=======
-    let mut out : Box<GenericArray<T, O::PRODRUN128>> = GenericArray::default_boxed();
->>>>>>> fa05be8c
+    let mut out : Box<GenericArray<O::Field, O::PRODRUN128>> = GenericArray::default_boxed();
     let lambda = <O::LAMBDA as Unsigned>::to_usize();
     let mut index = 0;
     for i in x.iter().take(lambda).cloned() {
@@ -283,17 +243,7 @@
 ///One of the first path to optimize the code could be to do the distinction
 ///Beware when calling it : if Mtag = 1 ∧ Mkey = 1 or Mkey = 1 ∧ ∆ = ⊥ return ⊥
 #[allow(clippy::ptr_arg)]
-<<<<<<< HEAD
-pub fn aes_key_exp_bwd<O>(
-    x: &GenericArray<O::Field, O::LKE>,
-    xk: &GenericArray<O::Field, O::PRODRUN128>,
-    mtag: bool,
-    mkey: bool,
-    delta: O::Field,
-) -> GenericArray<O::Field, O::PRODSKE8>
-=======
-pub fn aes_key_exp_bwd<T, O>(x: &GenericArray<T, O::LKE>, xk: &GenericArray<T, O::PRODRUN128>, mtag: bool, mkey: bool, delta: T) -> Box<GenericArray<T, O::PRODSKE8>>
->>>>>>> fa05be8c
+pub fn aes_key_exp_bwd<O::Field, O>(x: &GenericArray<O::Field, O::LKE>, xk: &GenericArray<O::Field, O::PRODRUN128>, mtag: bool, mkey: bool, delta: O::Field) -> Box<GenericArray<O::Field, O::PRODSKE8>>
 where
     O: PARAMOWF,
 {
@@ -302,11 +252,7 @@
         106, 212, 179, 125, 250, 239, 197, 145,
     ];
     let ske = <O::SKE as Unsigned>::to_usize();
-<<<<<<< HEAD
-    let mut out: GenericArray<O::Field, O::PRODSKE8> = GenericArray::default();
-=======
-    let mut out : Box<GenericArray<T, O::PRODSKE8>> = GenericArray::default_boxed();
->>>>>>> fa05be8c
+    let mut out : Box<GenericArray<O::Field, O::PRODSKE8>> = GenericArray::default_boxed();
     let mut indice = 0u16;
     let mut index = 0u16;
     let mut c = 0u8;
@@ -391,28 +337,13 @@
 ///Choice is made to treat bits as element of GFlambda (that is, m=lambda anyway, while in the paper we can have m = 1),
 ///since the set {GFlambda::0, GFlambda::1} is stable with the operations used on it in the program and that is much more convenient to write
 ///One of the first path to optimize the code could be to do the distinction
-<<<<<<< HEAD
-pub fn aes_key_exp_cstrnts<O>(
-    w: &GenericArray<u8, O::LBYTES>,
+pub fn aes_key_exp_cstrnts<T, O>(
+    w: &GenericArray<u8, O::LKE>,
     v: &GenericArray<O::Field, O::LKE>,
     mkey: bool,
     q: &GenericArray<O::Field, O::LKE>,
-    delta: O::Field,
-) -> (
-    GenericArray<O::Field, O::SKE>,
-    GenericArray<O::Field, O::SKE>,
-    GenericArray<O::Field, O::PRODRUN128>,
-    GenericArray<O::Field, O::PRODRUN128>,
-)
-=======
-pub fn aes_key_exp_cstrnts<T, O>(
-    w: &GenericArray<u8, O::LKE>,
-    v: &GenericArray<T, O::LKE>,
-    mkey: bool,
-    q: &GenericArray<T, O::LKE>,
     delta: T,
-) -> (Box<GenericArray<T, O::SKE>>, Box<GenericArray<T, O::SKE>>, Box<GenericArray<T, O::PRODRUN128>>, Box<GenericArray<T, O::PRODRUN128>>)
->>>>>>> fa05be8c
+) -> (Box<GenericArray<O::Field, O::SKE>>, Box<GenericArray<O::Field, O::SKE>>, Box<GenericArray<O::Field, O::PRODRUN128>>, Box<GenericArray<O::Field, O::PRODRUN128>>)
 where
     O: PARAMOWF,
 {
@@ -423,40 +354,15 @@
     let mut iwd: u16 = 32 * (kc - 1) as u16;
     let mut dorotword = true;
     if !mkey {
-<<<<<<< HEAD
-        let mut a: (
-            GenericArray<O::Field, O::SKE>,
-            GenericArray<O::Field, O::SKE>,
-        ) = (GenericArray::default(), GenericArray::default());
+        let mut a : (GenericArray<O::Field, O::SKE>, GenericArray<O::Field, O::SKE>) = (
+            GenericArray::default_boxed(),
+            GenericArray::default_boxed(),
+        );
         let bits_w = &convert_to_bit::<O, O::PRODRUN128, O::LBYTES>(&w)[..lke];
         let k = aes_key_exp_fwd::<O>(GenericArray::from_slice(bits_w));
         let vk = aes_key_exp_fwd::<O>(&v);
-        let w_b = aes_key_exp_bwd::<O>(
-            GenericArray::from_slice(
-                &[&bits_w[lambda..], &vec![O::Field::default(); lambda]].concat(),
-            ),
-            GenericArray::from_slice(&k),
-            false,
-            false,
-            delta,
-        );
-        let v_w_b = aes_key_exp_bwd::<O>(
-            GenericArray::from_slice(&[&v[lambda..], &vec![O::Field::default(); lambda]].concat()),
-            GenericArray::from_slice(&vk),
-            true,
-            false,
-            delta,
-        );
-=======
-        let mut a : (Box<GenericArray<T, O::SKE>>, Box<GenericArray<T, O::SKE>>) = (
-            GenericArray::default_boxed(),
-            GenericArray::default_boxed(),
-        );
-        let k = aes_key_exp_fwd::<T, O>(GenericArray::from_slice(&(w[..lke].iter().map(|x| match x {1 => T::ONE, _ => T::default()}).collect::<Vec<T>>())));
-        let vk = aes_key_exp_fwd::<T, O>(&v);
-        let w_b = aes_key_exp_bwd::<T, O>(GenericArray::from_slice(&[w[lambda..].iter().map(|x| match x {1 => T::ONE, _ => T::default()}).collect::<Vec<T>>(), vec![T::default(); lambda]].concat()), GenericArray::from_slice(&k), false, false, delta);
-        let v_w_b = aes_key_exp_bwd::<T, O>(GenericArray::from_slice(&[&v[lambda..], &vec![T::default(); lambda]].concat()), GenericArray::from_slice(&vk), true, false, delta);
->>>>>>> fa05be8c
+        let w_b = aes_key_exp_bwd::<O>(GenericArray::from_slice(&[&bits_w[lambda..], &vec![O::Field::default(); lambda]].concat()), GenericArray::from_slice(&k), false, false, delta);
+        let v_w_b = aes_key_exp_bwd::<O>(GenericArray::from_slice(&[&v[lambda..], &vec![O::Field::default(); lambda]].concat()), GenericArray::from_slice(&vk), true, false, delta);
         for j in 0..ske / 4 {
             let mut k_hat = [O::Field::default(); 4];
             let mut v_k_hat = [O::Field::default(); 4];
@@ -496,21 +402,9 @@
         (a.0, a.1, k, vk)
     } else {
         let _kc = <O::SKE as Unsigned>::to_u8();
-<<<<<<< HEAD
-        let mut b: GenericArray<O::Field, O::SKE> = GenericArray::default();
+        let mut b : Box<GenericArray<O::SKE>> = GenericArray::default_boxed();
         let q_k = aes_key_exp_fwd::<O>(q);
-        let q_w_b = aes_key_exp_bwd::<O>(
-            GenericArray::from_slice(&[&q[lambda..], &vec![O::Field::default(); lambda]].concat()),
-            GenericArray::from_slice(&q_k),
-            false,
-            true,
-            delta,
-        );
-=======
-        let mut b : Box<GenericArray<T, O::SKE>> = GenericArray::default_boxed();
-        let q_k = aes_key_exp_fwd::<T, O>(q);
-        let q_w_b = aes_key_exp_bwd::<T, O>(GenericArray::from_slice(&[&q[lambda..], &vec![T::default(); lambda]].concat()), GenericArray::from_slice(&q_k), false, true, delta);
->>>>>>> fa05be8c
+        let q_w_b = aes_key_exp_bwd::<O>(GenericArray::from_slice(&[&q[lambda..], &vec![T::default(); lambda]].concat()), GenericArray::from_slice(&q_k), false, true, delta);
         for j in 0..ske / 4 {
             let mut q_h_k = [O::Field::default(); 4];
             let mut q_h_w_b = [O::Field::default(); 4];
@@ -548,23 +442,14 @@
     mkey: bool,
     mtag: bool,
     input: [u8; 16],
-<<<<<<< HEAD
     delta: O::Field,
-) -> GenericArray<O::Field, O::SENC>
-=======
-    delta: T,
-) -> Box<GenericArray<T, O::SENC>>
->>>>>>> fa05be8c
+) -> Box<GenericArray<O::Field, O::SENC>>
 where
     O: PARAMOWF,
 {
     
     let mut index = 0;
-<<<<<<< HEAD
-    let mut res: GenericArray<O::Field, O::SENC> = GenericArray::default();
-=======
-    let mut res : Box<GenericArray<T, O::SENC>> = GenericArray::default_boxed();
->>>>>>> fa05be8c
+    let mut res : Box<GenericArray<O::Field, O::SENC>> = GenericArray::default_boxed();
     //Step 2-5
     for i in 0..16 {
         let mut xin = [O::Field::default(); 8];
@@ -640,21 +525,12 @@
     mkey: bool,
     mtag: bool,
     out: [u8; 16],
-<<<<<<< HEAD
     delta: O::Field,
-) -> GenericArray<O::Field, O::SENC>
-=======
-    delta: T,
-) -> Box<GenericArray<T, O::SENC>>
->>>>>>> fa05be8c
-where
-    O: PARAMOWF,
-{
-<<<<<<< HEAD
-    let mut res: GenericArray<O::Field, O::SENC> = GenericArray::default();
-=======
-    let mut res : Box<GenericArray<T, O::SENC>> = GenericArray::default_boxed();
->>>>>>> fa05be8c
+) -> Box<GenericArray<O::Field, O::SENC>>
+where
+    O: PARAMOWF,
+{
+    let mut res : Box<GenericArray<O::Field, O::SENC>> = GenericArray::default_boxed();
     let r = <O::R as Unsigned>::to_usize() as usize;
     let immut = if mtag {
         O::Field::default()
@@ -706,34 +582,22 @@
     k: &GenericArray<O::Field, O::PRODRUN128>,
     vk: &GenericArray<O::Field, O::PRODRUN128>,
     mkey: bool,
-<<<<<<< HEAD
     q: &GenericArray<O::Field, O::LENC>,
     qk: &GenericArray<O::Field, O::PRODRUN128>,
     delta: O::Field,
-) -> GenericArray<O::Field, O::SENC2>
-=======
-    q: &GenericArray<T, O::LENC>,
-    qk: &GenericArray<T, O::PRODRUN128>,
-    delta: T,
-) -> Box<GenericArray<T, O::SENC2>>
->>>>>>> fa05be8c
+) -> Box<GenericArray<O::Field, O::SENC2>>
 where
     O: PARAMOWF,
 {
     
     let senc = <O::SENC as Unsigned>::to_usize();
     if !mkey {
-<<<<<<< HEAD
-        let mut field_w: GenericArray<O::Field, O::LENC> = GenericArray::default();
-=======
-        let mut field_w : Box<GenericArray<T, O::LENC>> = GenericArray::default_boxed();
->>>>>>> fa05be8c
+        let mut field_w : Box<GenericArray<O::Field, O::LENC>> = GenericArray::default_boxed();
         for i in 0..w.len() {
             for j in 0..8 {
                 field_w[i * 8 + j] = O::Field::new(((w[i] >> j) & 1) as u128, 0)
             }
         }
-<<<<<<< HEAD
         let s = Box::<GenericArray<O::Field, O::SENC>>::new(aes_enc_fwd::<O>(
             &field_w,
             k,
@@ -767,13 +631,6 @@
             O::Field::default(),
         ));
         let mut a0 /* : GenericArray<O::Field, O::SENC2> */ = Box::< GenericArray<O::Field, O::SENC2>>::new(GenericArray::default());
-=======
-        let s = aes_enc_fwd::<T, O>(&field_w, k, false, false, input, T::default());
-        let vs = aes_enc_fwd::<T, O>(v, vk, false, true, input, T::default());
-        let s_b = aes_enc_bkwd::<T, O>(&field_w, k, false, false, output, T::default());
-        let v_s_b = aes_enc_bkwd::<T, O>(v, vk, false, true, output, T::default());
-        let mut a0 = GenericArray::default_boxed();
->>>>>>> fa05be8c
         for j in 0..senc {
             a0[j] = vs[j] * v_s_b[j];
             a0[senc + j] = (s[j] + vs[j]) * (s_b[j] + v_s_b[j]) + O::Field::ONE + a0[j];
@@ -782,7 +639,6 @@
         a0
         
     } else {
-<<<<<<< HEAD
         let qs = Box::<GenericArray<O::Field, O::SENC>>::new(aes_enc_fwd::<O>(
             q, qk, true, false, input, delta,
         ));
@@ -790,11 +646,6 @@
             q, qk, true, false, output, delta,
         ));
         let mut b: GenericArray<O::Field, O::SENC2> = GenericArray::default();
-=======
-        let qs = aes_enc_fwd::<T, O>(q, qk, true, false, input, delta);
-        let q_s_b = aes_enc_bkwd::<T, O>(q, qk, true, false, output, delta);
-        let mut b : Box<GenericArray<T, O::SENC2>> = GenericArray::default_boxed();
->>>>>>> fa05be8c
         let delta_square = delta * delta;
         for j in 0..senc {
             b[j] = (qs[j] * q_s_b[j]) + delta_square;
@@ -819,14 +670,7 @@
     gv: Box<&GenericArray<GenericArray<u8, O::LAMBDALBYTES>, O::LAMBDA>>,
     pk: &GenericArray<u8, O::PK>,
     chall: &GenericArray<u8, O::CHALL>,
-<<<<<<< HEAD
-) -> (
-    GenericArray<u8, O::LAMBDABYTES>,
-    GenericArray<u8, O::LAMBDABYTES>,
-)
-=======
 ) -> (Box<GenericArray<u8, O::LAMBDABYTES>>, Box<GenericArray<u8, O::LAMBDABYTES>>)
->>>>>>> fa05be8c
 where
     P: PARAM,
     O: PARAMOWF,
@@ -839,15 +683,9 @@
     let senc = <O::SENC as Unsigned>::to_usize();
     let lambda = <P::LAMBDA as Unsigned>::to_usize();
     let pk_val = <O::PK as Unsigned>::to_usize();
-<<<<<<< HEAD
-    let new_w: GenericArray<u8, O::LKE> = (*GenericArray::from_slice(&w[..lke])).clone();
-    let mut temp_v: GenericArray<u8, O::LAMBDALBYTESLAMBDA> = GenericArray::default();
-    for i in 0..(l + lambda) / 8 {
-=======
     let new_w : GenericArray<u8, O::LKE> = (*GenericArray::from_slice(&w[..lke])).clone();
     let mut temp_v : Box<GenericArray<u8, O::LAMBDALBYTESLAMBDA>> = GenericArray::default_boxed();
      for i in 0..(l + lambda) / 8 {
->>>>>>> fa05be8c
         for k in 0..8 {
             for j in 0..(lambda / 8) {
                 let mut temp = 0;
@@ -858,7 +696,6 @@
             }
         }
     }
-<<<<<<< HEAD
     let new_v: GenericArray<_, O::LAMBDAL> =
         (*GenericArray::from_slice(&O::Field::to_field(&temp_v))).clone();
 
@@ -867,23 +704,13 @@
         GenericArray::from_slice(&pk[pk_val / 2..]),
     );
     let (a0, a1, k, vk) = aes_key_exp_cstrnts::<O>(
-        GenericArray::from_slice(&new_w[..l / 8]),
+        GenericArray::from_slice(&new_w[..lke]),
         GenericArray::from_slice(&new_v[..lke]),
         false,
-        &GenericArray::default(),
+        &GenericArray::default_boxed(),
         O::Field::default(),
     );
     let a_01 = Box::<GenericArray<O::Field, O::SENC2>>::new(aes_enc_cstrnts::<O>(
-=======
-    let new_v : GenericArray<T, O::LAMBDAL> = (*GenericArray::from_slice(&T::to_field(&temp_v))).clone();
-    
-    let (input, output) : (&GenericArray<u8, O::QUOTPK2>, &GenericArray<u8, O::QUOTPK2>) = (GenericArray::from_slice(&pk[..pk_val/2]), GenericArray::from_slice(&pk[pk_val/2..]));
-    
-    let (a0, a1, k, vk) =
-        aes_key_exp_cstrnts::<T, O>(GenericArray::from_slice(&new_w[..lke]), GenericArray::from_slice(&new_v[..lke]), false, &GenericArray::default_boxed(), T::default());
-        
-    let a_01 = aes_enc_cstrnts::<T, O>(
->>>>>>> fa05be8c
         input[..16].try_into().unwrap(),
         output[..16].try_into().unwrap(),
         //building a T out of w
@@ -892,28 +719,16 @@
         GenericArray::from_slice(&k),
         GenericArray::from_slice(&vk),
         false,
-<<<<<<< HEAD
-        &GenericArray::default(),
-        &GenericArray::default(),
-        O::Field::default(),
-    ));
-
-    /*let mut a_01_bis : GenericArray<O::Field, O::SENC2> = GenericArray::default();
-    println!("{:?}", lambda);
-    /* if lambda > 128 {
-        a_01_bis = aes_enc_cstrnts::<O::Field, O>(
-=======
         &GenericArray::default_boxed(),
         &GenericArray::default_boxed(),
         T::default(),
     );
     
     
-    let mut a_01_bis : Box<GenericArray<T, O::SENC2>> = GenericArray::default_boxed();
+    let mut a_01_bis : Box<GenericArray<O::Field, O::SENC2>> = GenericArray::default_boxed();
     
     if lambda > 128 {
         a_01_bis = aes_enc_cstrnts::<T, O>(
->>>>>>> fa05be8c
             input[16..].try_into().unwrap(),
             output[16..].try_into().unwrap(),
             GenericArray::from_slice(&w[(lke + lenc)..l].chunks(8).map(|x| bit_to_byte(x)).collect::<Vec<u8>>()[..]),
@@ -921,51 +736,31 @@
             GenericArray::from_slice(&k),
             GenericArray::from_slice(&vk),
             false,
-<<<<<<< HEAD
-            &GenericArray::default(),
-            &GenericArray::default(),
+            &GenericArray::default_boxed(),
+            &GenericArray::default_boxed(),
             O::Field::default(),
         );
-
-    } */
-    let a0_array = if lambda == 128 {(GenericArray::from_slice(&[&a0[..], &a_01[..senc]].concat())).clone()} else {(GenericArray::from_slice(&[&a0[..], &a_01[..senc], &a_01_bis[..senc]].concat())).clone()};
-    let a1_array = if lambda == 128 {(GenericArray::from_slice(&[&a1[..], &a_01[senc..]].concat())).clone()} else {(GenericArray::from_slice(&[&a1[..], &a_01[senc..], &a_01_bis[senc..]].concat())).clone()};
-    let u_s: T = O::Field::to_field(&u[l / 8..])[0];
-
-
-    let v_s = O::Field::sum_poly(&new_v[l..l+lambda]);
-
-    let a_t = zkhash::<O::Field, O>(chall, &a1_array, u_s);
-    let b_t = zkhash::<O::Field, O>(chall, &a0_array, v_s); */
-
-    (GenericArray::default(), GenericArray::default()) //(a_t, b_t)
-=======
-            &GenericArray::default_boxed(),
-            &GenericArray::default_boxed(),
-            T::default(),
-        );
         
     }
-    let a0_array : GenericArray<T, O::C> = if lambda == 128 {(GenericArray::from_slice(&[&a0[..], &a_01[..senc]].concat())).clone()} else {(GenericArray::from_slice(&[&a0[..], &a_01[..senc], &a_01_bis[..senc]].concat())).clone()};
-    let a1_array: GenericArray<T, O::C> = if lambda == 128 {(GenericArray::from_slice(&[&a1[..], &a_01[senc..]].concat())).clone()} else {(GenericArray::from_slice(&[&a1[..], &a_01[senc..], &a_01_bis[senc..]].concat())).clone()};
-    let u_s: T = T::to_field(&u[l / 8..])[0];
+    let a0_array : GenericArray<O::Field, O::C> = if lambda == 128 {(GenericArray::from_slice(&[&a0[..], &a_01[..senc]].concat())).clone()} else {(GenericArray::from_slice(&[&a0[..], &a_01[..senc], &a_01_bis[..senc]].concat())).clone()};
+    let a1_array: GenericArray<O::Field, O::C> = if lambda == 128 {(GenericArray::from_slice(&[&a1[..], &a_01[senc..]].concat())).clone()} else {(GenericArray::from_slice(&[&a1[..], &a_01[senc..], &a_01_bis[senc..]].concat())).clone()};
+    let u_s = O::Field::to_field(&u[l / 8..])[0];
     
 
     let mut v_s = new_v[l];
-    let alpha = T::new(2, 0);
+    let alpha = O::Field::new(2, 0);
     let mut cur_alpha = alpha;
     for i in 1..lambda {
         v_s += new_v[l + i] * cur_alpha;
         cur_alpha *= alpha;
     }
     
-    let a_t = Box::new(zkhash::<T, O>(chall, &a1_array, u_s));
-    let b_t = Box::new(zkhash::<T, O>(chall, &a0_array, v_s));
+    let a_t = Box::new(zkhash::<O::Field, O>(chall, &a1_array, u_s));
+    let b_t = Box::new(zkhash::<O::Field, O>(chall, &a0_array, v_s));
 
     
     
     /* (Box::new(GenericArray::default_boxed()), Box::new(GenericArray::default_boxed())) */(a_t, b_t)
->>>>>>> fa05be8c
 }
 
 ///Bits are represented as bytes : each times we manipulate bit data, we divide length by 8
@@ -982,12 +777,7 @@
     P: PARAM,
     O: PARAMOWF,
 {
-<<<<<<< HEAD
     let lambda = O::Field::LENGTH as usize;
-=======
-    
-    let lambda = T::LENGTH as usize;
->>>>>>> fa05be8c
     let k0 = <P::K0 as Unsigned>::to_usize();
     let k1 = <P::K1 as Unsigned>::to_usize();
     let t0 = <P::TAU0 as Unsigned>::to_usize();
@@ -1015,14 +805,10 @@
         }
     }
     for i in 0..t1 {
-<<<<<<< HEAD
-        let sdelta = chaldec::<P>(chall3, (t0 + i) as u16);
-=======
         let sdelta = chaldec::<P>(
             GenericArray::from_slice(&chall3),
             (t0 + i) as u16,
         );
->>>>>>> fa05be8c
         for j in 0..k1 {
             if sdelta[j] != 0 {
                 for (k, _) in d.iter().enumerate().take(l / 8) {
@@ -1032,13 +818,9 @@
         }
     }
 
-<<<<<<< HEAD
-    let mut temp_q: GenericArray<u8, O::LAMBDALBYTESLAMBDA> = GenericArray::default();
-=======
     
 
     let mut temp_q : Box<GenericArray<u8, O::LAMBDALBYTESLAMBDA>> = GenericArray::default_boxed();
->>>>>>> fa05be8c
     for i in 0..(l + lambda) / 8 {
         for k in 0..8 {
             for j in 0..lambda / 8 {
@@ -1050,15 +832,14 @@
             }
         }
     }
-<<<<<<< HEAD
 
     let mut zk_hasher = O::ZKHasher::new_zk_hasher(chall2);
 
     let new_q = O::Field::to_field(&temp_q);
 
     let (b1, _, _, qk) = aes_key_exp_cstrnts::<O>(
-        &GenericArray::default(),
-        &GenericArray::default(),
+        &GenericArray::default_boxed(),
+        &GenericArray::default_boxed(),
         true,
         GenericArray::from_slice(&new_q[0..lke]),
         delta,
@@ -1067,14 +848,6 @@
 
     println!("{:?}, {:?}", &input[..16], &output[..16]);
     let b2 = aes_enc_cstrnts::<O>(
-=======
-    
-    let new_q = T::to_field(&temp_q);
-    
-    let mut b_array : Box<GenericArray<T, O::C>> = GenericArray::default_boxed();
-    let (b1, _, _, qk) = aes_key_exp_cstrnts::<T, O>(&GenericArray::default_boxed(), &GenericArray::default_boxed(), true, GenericArray::from_slice(&new_q[0..lke]), delta);
-    let b2 = aes_enc_cstrnts::<T, O>(
->>>>>>> fa05be8c
         input[..16].try_into().unwrap(),
         output[..16].try_into().unwrap(),
         &GenericArray::default_boxed(),
@@ -1086,26 +859,15 @@
         GenericArray::from_slice(&qk[..]),
         delta,
     );
-<<<<<<< HEAD
     b2.into_iter().for_each(|value| zk_hasher.update(&value));
-=======
-    let mut b3 : Box<GenericArray<T, O::SENC2>> = GenericArray::default_boxed();
->>>>>>> fa05be8c
     if lambda > 128 {
         let b3 = aes_enc_cstrnts::<O>(
             input[16..].try_into().unwrap(),
             output[16..].try_into().unwrap(),
-<<<<<<< HEAD
-            &GenericArray::default(),
-            &GenericArray::default(),
-            &GenericArray::default(),
-            &GenericArray::default(),
-=======
             &GenericArray::default_boxed(),
         &GenericArray::default_boxed(),
         &GenericArray::default_boxed(),
         &GenericArray::default_boxed(),
->>>>>>> fa05be8c
             true,
             GenericArray::from_slice(&new_q[lke + lenc..l]),
             GenericArray::from_slice(&qk[..]),
@@ -1113,21 +875,7 @@
         );
         b3.into_iter().for_each(|value| zk_hasher.update(&value));
     }
-<<<<<<< HEAD
 
     let q_s = O::Field::sum_poly(&new_q[l..l + lambda]);
     (zk_hasher.finalize(&q_s) + O::Field::from(a_t) * delta).as_bytes()
-=======
-    
-    b_array = if lambda > 128 {Box::new((*GenericArray::from_slice(&[&b1[..], &b2[..senc], &b3[..senc]].concat())).clone())} else {Box::new((*GenericArray::from_slice(&[&b1[..], &b2[..senc]].concat())).clone())};
-    let mut q_s = new_q[l];
-    let alpha = T::new(2, 0);
-    let mut cur_alpha = alpha;
-    for i in 1..lambda {
-        q_s += new_q[l + i] * cur_alpha;
-        cur_alpha *= alpha;
-    }
-    
-    (*GenericArray::from_slice(&T::to_bytes(&(T::to_field(&zkhash::<T, O>(chall2, &b_array, q_s))[0] + T::to_field(a_t)[0] * delta)))).clone()
->>>>>>> fa05be8c
 }