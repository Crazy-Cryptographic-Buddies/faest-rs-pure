--- conflicted
+++ resolved
@@ -55,31 +55,19 @@
         Vec<GenericArray<u8, R::PRODLAMBDA2>>,
     ),
     b: GenericArray<u8, D>,
-) -> (Vec<Box<GenericArray<u8, R::LAMBDA>>>, Vec<u8>)
+) -> (Vec<GenericArray<u8, R::LAMBDA>>, Vec<u8>)
 where
     R: RandomOracle,
     D: ArrayLength,
 {
     let mut a = 0;
     let d = (usize::BITS - decom.0.len().leading_zeros() - 1) as usize;
-<<<<<<< HEAD
     let mut cop = Vec::with_capacity(d);
     //step 4
 
     for i in 0..d {
         cop.push(decom.0[(1 << (i + 1)) + 2 * a + (1 - b[d - i - 1] as usize) - 1].clone());
         a = 2 * a + b[d - i - 1] as usize;
-=======
-    let mut cop: GenericArray<Box<GenericArray<u8, <R as RandomOracle>::LAMBDA>>, D> =
-        GenericArray::default();
-    //step 4
-
-    for i in 0..d {
-        cop[i] =
-            Box::new(decom.0[((1_u32 << (i + 1)) + 2 * a + (1 - b[d - i - 1]) as u32 - 1) as usize].clone());
-
-        a = 2 * a + b[d - i - 1] as u32;
->>>>>>> 1e3dffe5
     }
     (cop, decom.1[a].to_vec())
 }
@@ -87,14 +75,14 @@
 #[allow(clippy::type_complexity)]
 pub fn reconstruct<R>(
     pdecom: &(
-        Vec<Box<GenericArray<u8, R::LAMBDA>>>,
+        Vec<GenericArray<u8, R::LAMBDA>>,
         GenericArray<u8, R::PRODLAMBDA2>,
     ),
     b: &[u8],
     iv: &IV,
 ) -> (
     GenericArray<u8, R::PRODLAMBDA2>,
-    Vec<Box<GenericArray<u8, R::LAMBDA>>>,
+    Vec<GenericArray<u8, R::LAMBDA>>,
 )
 where
     R: RandomOracle,
@@ -105,15 +93,8 @@
 
     //step 4
     for i in 1..d + 1 {
-<<<<<<< HEAD
         let b_d_i = b[d - i] as usize;
         k[(1 << (i)) - 1 + (2 * a) + (1 - b_d_i)] = pdecom.0[i - 1].clone();
-=======
-        let b_d_i = b[(d - i) as usize] as u16;
-        k[((1_u16 << (i)) - 1 + (2 * a) + (1_u16 - b_d_i)) as usize] =
-            Some(*pdecom.0[(i - 1) as usize].clone());
-        k[((1_u16 << (i)) - 1 + (2 * a) + b_d_i) as usize] = None;
->>>>>>> 1e3dffe5
         //step 7
         for j in 0..1 << (i - 1) {
             if j != a {
@@ -125,19 +106,12 @@
         }
         a = 2 * a + b_d_i;
     }
-<<<<<<< HEAD
 
     let mut sd = vec![GenericArray::default(); 1 << d];
     let mut h1_hasher = R::h1_init();
-=======
-    let mut sd: Vec<Box<GenericArray<u8, R::LAMBDA>>> = vec![Box::new(GenericArray::default()); 1 << d];
-    let mut com: Vec<GenericArray<u8, R::PRODLAMBDA2>> = vec![GenericArray::default(); 1 << d];
-    let mut pre_h = Vec::new();
->>>>>>> 1e3dffe5
     //step 11
     for j in 0..(1 << d) {
         if j != a {
-<<<<<<< HEAD
             let mut h0_hasher = R::h0_init();
             h0_hasher.update(&k[(1 << d) - 1 + j]);
             h0_hasher.update(iv);
@@ -146,21 +120,6 @@
             let mut com_j = GenericArray::<u8, R::PRODLAMBDA2>::default();
             reader.read(&mut com_j);
             h1_hasher.update(&com_j);
-=======
-            let seed: GenericArray<u8, <R as RandomOracle>::LAMBDA16> = (*GenericArray::from_slice(
-                &[
-                    k[(1 << d) - 1 + j as usize].clone().unwrap().to_vec(),
-                    iv.to_vec(),
-                ]
-                .concat(),
-            ))
-            .clone();
-            let mut hash: GenericArray<u8, R::PRODLAMBDA3> = GenericArray::default();
-            R::h0(seed, &mut hash);
-            sd[j as usize] = Box::new((*GenericArray::from_slice(&hash[..length])).clone());
-            com[j as usize] = (*GenericArray::from_slice(&hash[length..])).clone();
-            pre_h.append(&mut com[j as usize].to_vec());
->>>>>>> 1e3dffe5
         } else {
             h1_hasher.update(&pdecom.1);
         }
@@ -323,13 +282,9 @@
                     ),
                     *GenericArray::from_slice(&data.b),
                 );
-                assert_eq!(
-                    res.0,
-                    data.cop
-                        .iter()
-                        .map(|x| Box::new(*GenericArray::from_slice(x)))
-                        .collect::<Vec::<Box<GenericArray<u8, _>>>>()
-                );
+                for (res_0, expected) in zip(&res.0, &data.cop) {
+                    assert_eq!(res_0.as_slice(), expected);
+                }
                 assert_eq!(res.1, data.com_j);
             } else if data.k[0].len() == 24 {
                 type D = U4;
@@ -348,13 +303,9 @@
                     ),
                     *GenericArray::from_slice(&data.b),
                 );
-                assert_eq!(
-                    res.0,
-                    data.cop
-                        .iter()
-                        .map(|x| Box::new(*GenericArray::from_slice(x)))
-                        .collect::<Vec::<Box<GenericArray<u8, _>>>>()
-                );
+                for (res_0, expected) in zip(&res.0, &data.cop) {
+                    assert_eq!(res_0.as_slice(), expected);
+                }
                 assert_eq!(res.1, data.com_j);
             } else if data.b.len() == 4 {
                 type D = U4;
@@ -373,13 +324,9 @@
                     ),
                     *GenericArray::from_slice(&data.b),
                 );
-                assert_eq!(
-                    res.0,
-                    data.cop
-                        .iter()
-                        .map(|x| Box::new(*GenericArray::from_slice(x)))
-                        .collect::<Vec::<Box<GenericArray<u8, _>>>>()
-                );
+                for (res_0, expected) in zip(&res.0, &data.cop) {
+                    assert_eq!(res_0.as_slice(), expected);
+                }
                 assert_eq!(res.1, data.com_j);
             } else {
                 type D = U5;
@@ -398,13 +345,9 @@
                     ),
                     *GenericArray::from_slice(&data.b),
                 );
-                assert_eq!(
-                    res.0,
-                    data.cop
-                        .iter()
-                        .map(|x| Box::new(*GenericArray::from_slice(x)))
-                        .collect::<Vec::<Box<GenericArray<u8, _>>>>()
-                );
+                for (res_0, expected) in zip(&res.0, &data.cop) {
+                    assert_eq!(res_0.as_slice(), expected);
+                }
                 assert_eq!(res.1, data.com_j);
             }
         }
@@ -432,7 +375,6 @@
         for data in database {
             let lambdabyte = data.com_j.len();
             if lambdabyte == 32 {
-<<<<<<< HEAD
                 let res = reconstruct::<RandomOracleShake128>(
                     &(
                         data.cop
@@ -471,40 +413,6 @@
                     &data.iv,
                 );
                 compare_expected_with_reconstruct_result(&data, res);
-=======
-                type D = U4;
-                type POWD = U31;
-                type N = U16;
-                let res = reconstruct::<GF128, RandomOracleShake128>(
-                &(data.cop.iter().map(|x| Box::new(*GenericArray::from_slice(&x))).collect::<Vec::<Box<GenericArray<u8, <random_oracles::RandomOracleShake128 as random_oracles::RandomOracle>::LAMBDA>>>>(), *GenericArray::<u8, <random_oracles::RandomOracleShake128 as random_oracles::RandomOracle>::PRODLAMBDA2>::from_slice(&data.com_j)),
-                data.b,
-                &data.iv,
-            );
-                assert_eq!(res.0, *GenericArray::from_slice(&data.h));
-                assert_eq!(res.1, data.sd.iter().map(|x| match x[..] { [] => Box::new(GenericArray::default()), _ => Box::new(*GenericArray::from_slice(&x))}).collect::<Vec::<Box<GenericArray<u8, <random_oracles::RandomOracleShake128 as random_oracles::RandomOracle>::LAMBDA>>>>());
-            } else if lambdabyte == 48 {
-                type D = U4;
-                type POWD = U31;
-                type N = U16;
-                let res = reconstruct::<GF192, RandomOracleShake192>(
-                &(data.cop.iter().map(|x| match x[..] { [] => Box::new(GenericArray::default()), _ => Box::new(*GenericArray::from_slice(&x))}).collect::<Vec::<Box<GenericArray<u8, <random_oracles::RandomOracleShake192 as random_oracles::RandomOracle>::LAMBDA>>>>(), *GenericArray::<u8, <random_oracles::RandomOracleShake192 as random_oracles::RandomOracle>::PRODLAMBDA2>::from_slice(&data.com_j)),
-                data.b,
-                &data.iv,
-            );
-                assert_eq!(res.0, *GenericArray::from_slice(&data.h));
-                assert_eq!(res.1, data.sd.iter().map(|x| match x[..] { [] => Box::new(GenericArray::default()), _ => Box::new(*GenericArray::from_slice(&x))}).collect::<Vec::<Box<GenericArray<u8, <random_oracles::RandomOracleShake192 as random_oracles::RandomOracle>::LAMBDA>>>>());
-            } else {
-                type D = U5;
-                type POWD = U63;
-                type N = U32;
-                let res = reconstruct::<GF256, RandomOracleShake256>(
-                &(data.cop.iter().map(|x| Box::new(*GenericArray::from_slice(&x))).collect::<Vec::<Box<GenericArray<u8, <random_oracles::RandomOracleShake256 as random_oracles::RandomOracle>::LAMBDA>>>>(), *GenericArray::<u8, <random_oracles::RandomOracleShake256 as random_oracles::RandomOracle>::PRODLAMBDA2>::from_slice(&data.com_j)),
-                data.b,
-                &data.iv,
-            );
-                assert_eq!(res.0, *GenericArray::from_slice(&data.h));
-                assert_eq!(res.1, data.sd.iter().map(|x| match x[..] { [] => Box::new(GenericArray::default()), _ => Box::new(*GenericArray::from_slice(&x))}).collect::<Vec::<Box<GenericArray<u8, <random_oracles::RandomOracleShake256 as random_oracles::RandomOracle>::LAMBDA>>>>());
->>>>>>> 1e3dffe5
             }
         }
     }
